/*
 * Common EFI (Extensible Firmware Interface) support functions
 * Based on Extensible Firmware Interface Specification version 1.0
 *
 * Copyright (C) 1999 VA Linux Systems
 * Copyright (C) 1999 Walt Drummond <drummond@valinux.com>
 * Copyright (C) 1999-2002 Hewlett-Packard Co.
 *	David Mosberger-Tang <davidm@hpl.hp.com>
 *	Stephane Eranian <eranian@hpl.hp.com>
 * Copyright (C) 2005-2008 Intel Co.
 *	Fenghua Yu <fenghua.yu@intel.com>
 *	Bibo Mao <bibo.mao@intel.com>
 *	Chandramouli Narayanan <mouli@linux.intel.com>
 *	Huang Ying <ying.huang@intel.com>
 *
 * Copied from efi_32.c to eliminate the duplicated code between EFI
 * 32/64 support code. --ying 2007-10-26
 *
 * All EFI Runtime Services are not implemented yet as EFI only
 * supports physical mode addressing on SoftSDV. This is to be fixed
 * in a future version.  --drummond 1999-07-20
 *
 * Implemented EFI runtime services and virtual mode calls.  --davidm
 *
 * Goutham Rao: <goutham.rao@intel.com>
 *	Skip non-WB memory and ignore empty memory ranges.
 */

#define pr_fmt(fmt) KBUILD_MODNAME ": " fmt

#include <linux/kernel.h>
#include <linux/init.h>
#include <linux/efi.h>
#include <linux/export.h>
#include <linux/bootmem.h>
#include <linux/memblock.h>
#include <linux/spinlock.h>
#include <linux/uaccess.h>
#include <linux/time.h>
#include <linux/io.h>
#include <linux/reboot.h>
#include <linux/bcd.h>

#include <asm/setup.h>
#include <asm/efi.h>
#include <asm/time.h>
#include <asm/cacheflush.h>
#include <asm/tlbflush.h>
#include <asm/x86_init.h>

#define EFI_DEBUG	1

struct efi __read_mostly efi = {
	.mps        = EFI_INVALID_TABLE_ADDR,
	.acpi       = EFI_INVALID_TABLE_ADDR,
	.acpi20     = EFI_INVALID_TABLE_ADDR,
	.smbios     = EFI_INVALID_TABLE_ADDR,
	.sal_systab = EFI_INVALID_TABLE_ADDR,
	.boot_info  = EFI_INVALID_TABLE_ADDR,
	.hcdp       = EFI_INVALID_TABLE_ADDR,
	.uga        = EFI_INVALID_TABLE_ADDR,
	.uv_systab  = EFI_INVALID_TABLE_ADDR,
};
EXPORT_SYMBOL(efi);

struct efi_memory_map memmap;

<<<<<<< HEAD
bool efi_64bit;

=======
>>>>>>> f8f24e66
static struct efi efi_phys __initdata;
static efi_system_table_t efi_systab __initdata;

static inline bool efi_is_native(void)
{
<<<<<<< HEAD
	return IS_ENABLED(CONFIG_X86_64) == efi_64bit;
}

=======
	return IS_ENABLED(CONFIG_X86_64) == efi_enabled(EFI_64BIT);
}

unsigned long x86_efi_facility;

/*
 * Returns 1 if 'facility' is enabled, 0 otherwise.
 */
int efi_enabled(int facility)
{
	return test_bit(facility, &x86_efi_facility) != 0;
}
EXPORT_SYMBOL(efi_enabled);

static bool disable_runtime = false;
>>>>>>> f8f24e66
static int __init setup_noefi(char *arg)
{
	disable_runtime = true;
	return 0;
}
early_param("noefi", setup_noefi);

int add_efi_memmap;
EXPORT_SYMBOL(add_efi_memmap);

static int __init setup_add_efi_memmap(char *arg)
{
	add_efi_memmap = 1;
	return 0;
}
early_param("add_efi_memmap", setup_add_efi_memmap);


static efi_status_t virt_efi_get_time(efi_time_t *tm, efi_time_cap_t *tc)
{
	unsigned long flags;
	efi_status_t status;

	spin_lock_irqsave(&rtc_lock, flags);
	status = efi_call_virt2(get_time, tm, tc);
	spin_unlock_irqrestore(&rtc_lock, flags);
	return status;
}

static efi_status_t virt_efi_set_time(efi_time_t *tm)
{
	unsigned long flags;
	efi_status_t status;

	spin_lock_irqsave(&rtc_lock, flags);
	status = efi_call_virt1(set_time, tm);
	spin_unlock_irqrestore(&rtc_lock, flags);
	return status;
}

static efi_status_t virt_efi_get_wakeup_time(efi_bool_t *enabled,
					     efi_bool_t *pending,
					     efi_time_t *tm)
{
	unsigned long flags;
	efi_status_t status;

	spin_lock_irqsave(&rtc_lock, flags);
	status = efi_call_virt3(get_wakeup_time,
				enabled, pending, tm);
	spin_unlock_irqrestore(&rtc_lock, flags);
	return status;
}

static efi_status_t virt_efi_set_wakeup_time(efi_bool_t enabled, efi_time_t *tm)
{
	unsigned long flags;
	efi_status_t status;

	spin_lock_irqsave(&rtc_lock, flags);
	status = efi_call_virt2(set_wakeup_time,
				enabled, tm);
	spin_unlock_irqrestore(&rtc_lock, flags);
	return status;
}

static efi_status_t virt_efi_get_variable(efi_char16_t *name,
					  efi_guid_t *vendor,
					  u32 *attr,
					  unsigned long *data_size,
					  void *data)
{
	return efi_call_virt5(get_variable,
			      name, vendor, attr,
			      data_size, data);
}

static efi_status_t virt_efi_get_next_variable(unsigned long *name_size,
					       efi_char16_t *name,
					       efi_guid_t *vendor)
{
	return efi_call_virt3(get_next_variable,
			      name_size, name, vendor);
}

static efi_status_t virt_efi_set_variable(efi_char16_t *name,
					  efi_guid_t *vendor,
					  u32 attr,
					  unsigned long data_size,
					  void *data)
{
	return efi_call_virt5(set_variable,
			      name, vendor, attr,
			      data_size, data);
}

static efi_status_t virt_efi_query_variable_info(u32 attr,
						 u64 *storage_space,
						 u64 *remaining_space,
						 u64 *max_variable_size)
{
	if (efi.runtime_version < EFI_2_00_SYSTEM_TABLE_REVISION)
		return EFI_UNSUPPORTED;

	return efi_call_virt4(query_variable_info, attr, storage_space,
			      remaining_space, max_variable_size);
}

static efi_status_t virt_efi_get_next_high_mono_count(u32 *count)
{
	return efi_call_virt1(get_next_high_mono_count, count);
}

static void virt_efi_reset_system(int reset_type,
				  efi_status_t status,
				  unsigned long data_size,
				  efi_char16_t *data)
{
	efi_call_virt4(reset_system, reset_type, status,
		       data_size, data);
}

static efi_status_t virt_efi_update_capsule(efi_capsule_header_t **capsules,
					    unsigned long count,
					    unsigned long sg_list)
{
	if (efi.runtime_version < EFI_2_00_SYSTEM_TABLE_REVISION)
		return EFI_UNSUPPORTED;

	return efi_call_virt3(update_capsule, capsules, count, sg_list);
}

static efi_status_t virt_efi_query_capsule_caps(efi_capsule_header_t **capsules,
						unsigned long count,
						u64 *max_size,
						int *reset_type)
{
	if (efi.runtime_version < EFI_2_00_SYSTEM_TABLE_REVISION)
		return EFI_UNSUPPORTED;

	return efi_call_virt4(query_capsule_caps, capsules, count, max_size,
			      reset_type);
}

static efi_status_t __init phys_efi_set_virtual_address_map(
	unsigned long memory_map_size,
	unsigned long descriptor_size,
	u32 descriptor_version,
	efi_memory_desc_t *virtual_map)
{
	efi_status_t status;

	efi_call_phys_prelog();
	status = efi_call_phys4(efi_phys.set_virtual_address_map,
				memory_map_size, descriptor_size,
				descriptor_version, virtual_map);
	efi_call_phys_epilog();
	return status;
}

static efi_status_t __init phys_efi_get_time(efi_time_t *tm,
					     efi_time_cap_t *tc)
{
	unsigned long flags;
	efi_status_t status;

	spin_lock_irqsave(&rtc_lock, flags);
	efi_call_phys_prelog();
	status = efi_call_phys2(efi_phys.get_time, virt_to_phys(tm),
				virt_to_phys(tc));
	efi_call_phys_epilog();
	spin_unlock_irqrestore(&rtc_lock, flags);
	return status;
}

int efi_set_rtc_mmss(unsigned long nowtime)
{
	int real_seconds, real_minutes;
	efi_status_t 	status;
	efi_time_t 	eft;
	efi_time_cap_t 	cap;

	status = efi.get_time(&eft, &cap);
	if (status != EFI_SUCCESS) {
		pr_err("Oops: efitime: can't read time!\n");
		return -1;
	}

	real_seconds = nowtime % 60;
	real_minutes = nowtime / 60;
	if (((abs(real_minutes - eft.minute) + 15)/30) & 1)
		real_minutes += 30;
	real_minutes %= 60;
	eft.minute = real_minutes;
	eft.second = real_seconds;

	status = efi.set_time(&eft);
	if (status != EFI_SUCCESS) {
		pr_err("Oops: efitime: can't write time!\n");
		return -1;
	}
	return 0;
}

unsigned long efi_get_time(void)
{
	efi_status_t status;
	efi_time_t eft;
	efi_time_cap_t cap;

	status = efi.get_time(&eft, &cap);
	if (status != EFI_SUCCESS)
		pr_err("Oops: efitime: can't read time!\n");

	return mktime(eft.year, eft.month, eft.day, eft.hour,
		      eft.minute, eft.second);
}

/*
 * Tell the kernel about the EFI memory map.  This might include
 * more than the max 128 entries that can fit in the e820 legacy
 * (zeropage) memory map.
 */

static void __init do_add_efi_memmap(void)
{
	void *p;

	for (p = memmap.map; p < memmap.map_end; p += memmap.desc_size) {
		efi_memory_desc_t *md = p;
		unsigned long long start = md->phys_addr;
		unsigned long long size = md->num_pages << EFI_PAGE_SHIFT;
		int e820_type;

		switch (md->type) {
		case EFI_LOADER_CODE:
		case EFI_LOADER_DATA:
		case EFI_BOOT_SERVICES_CODE:
		case EFI_BOOT_SERVICES_DATA:
		case EFI_CONVENTIONAL_MEMORY:
			if (md->attribute & EFI_MEMORY_WB)
				e820_type = E820_RAM;
			else
				e820_type = E820_RESERVED;
			break;
		case EFI_ACPI_RECLAIM_MEMORY:
			e820_type = E820_ACPI;
			break;
		case EFI_ACPI_MEMORY_NVS:
			e820_type = E820_NVS;
			break;
		case EFI_UNUSABLE_MEMORY:
			e820_type = E820_UNUSABLE;
			break;
		default:
			/*
			 * EFI_RESERVED_TYPE EFI_RUNTIME_SERVICES_CODE
			 * EFI_RUNTIME_SERVICES_DATA EFI_MEMORY_MAPPED_IO
			 * EFI_MEMORY_MAPPED_IO_PORT_SPACE EFI_PAL_CODE
			 */
			e820_type = E820_RESERVED;
			break;
		}
		e820_add_region(start, size, e820_type);
	}
	sanitize_e820_map(e820.map, ARRAY_SIZE(e820.map), &e820.nr_map);
}

int __init efi_memblock_x86_reserve_range(void)
{
	unsigned long pmap;

#ifdef CONFIG_X86_32
	/* Can't handle data above 4GB at this time */
	if (boot_params.efi_info.efi_memmap_hi) {
		pr_err("Memory map is above 4GB, disabling EFI.\n");
		return -EINVAL;
	}
	pmap = boot_params.efi_info.efi_memmap;
#else
	pmap = (boot_params.efi_info.efi_memmap |
		((__u64)boot_params.efi_info.efi_memmap_hi<<32));
#endif
	memmap.phys_map = (void *)pmap;
	memmap.nr_map = boot_params.efi_info.efi_memmap_size /
		boot_params.efi_info.efi_memdesc_size;
	memmap.desc_version = boot_params.efi_info.efi_memdesc_version;
	memmap.desc_size = boot_params.efi_info.efi_memdesc_size;
	memblock_reserve(pmap, memmap.nr_map * memmap.desc_size);

	return 0;
}

#if EFI_DEBUG
static void __init print_efi_memmap(void)
{
	efi_memory_desc_t *md;
	void *p;
	int i;

	for (p = memmap.map, i = 0;
	     p < memmap.map_end;
	     p += memmap.desc_size, i++) {
		md = p;
		pr_info("mem%02u: type=%u, attr=0x%llx, "
			"range=[0x%016llx-0x%016llx) (%lluMB)\n",
			i, md->type, md->attribute, md->phys_addr,
			md->phys_addr + (md->num_pages << EFI_PAGE_SHIFT),
			(md->num_pages >> (20 - EFI_PAGE_SHIFT)));
	}
}
#endif  /*  EFI_DEBUG  */

void __init efi_reserve_boot_services(void)
{
	void *p;

	for (p = memmap.map; p < memmap.map_end; p += memmap.desc_size) {
		efi_memory_desc_t *md = p;
		u64 start = md->phys_addr;
		u64 size = md->num_pages << EFI_PAGE_SHIFT;

		if (md->type != EFI_BOOT_SERVICES_CODE &&
		    md->type != EFI_BOOT_SERVICES_DATA)
			continue;
		/* Only reserve where possible:
		 * - Not within any already allocated areas
		 * - Not over any memory area (really needed, if above?)
		 * - Not within any part of the kernel
		 * - Not the bios reserved area
		*/
		if ((start+size >= virt_to_phys(_text)
				&& start <= virt_to_phys(_end)) ||
			!e820_all_mapped(start, start+size, E820_RAM) ||
			memblock_is_region_reserved(start, size)) {
			/* Could not reserve, skip it */
			md->num_pages = 0;
			memblock_dbg("Could not reserve boot range "
					"[0x%010llx-0x%010llx]\n",
						start, start+size-1);
		} else
			memblock_reserve(start, size);
	}
}

void __init efi_unmap_memmap(void)
{
<<<<<<< HEAD
=======
	clear_bit(EFI_MEMMAP, &x86_efi_facility);
>>>>>>> f8f24e66
	if (memmap.map) {
		early_iounmap(memmap.map, memmap.nr_map * memmap.desc_size);
		memmap.map = NULL;
	}
}

void __init efi_free_boot_services(void)
{
	void *p;

	if (!efi_is_native())
		return;

	for (p = memmap.map; p < memmap.map_end; p += memmap.desc_size) {
		efi_memory_desc_t *md = p;
		unsigned long long start = md->phys_addr;
		unsigned long long size = md->num_pages << EFI_PAGE_SHIFT;

		if (md->type != EFI_BOOT_SERVICES_CODE &&
		    md->type != EFI_BOOT_SERVICES_DATA)
			continue;

		/* Could not reserve boot area */
		if (!size)
			continue;

		free_bootmem_late(start, size);
	}

	efi_unmap_memmap();
}

static int __init efi_systab_init(void *phys)
{
	if (efi_enabled(EFI_64BIT)) {
		efi_system_table_64_t *systab64;
		u64 tmp = 0;

		systab64 = early_ioremap((unsigned long)phys,
					 sizeof(*systab64));
		if (systab64 == NULL) {
			pr_err("Couldn't map the system table!\n");
			return -ENOMEM;
		}

		efi_systab.hdr = systab64->hdr;
		efi_systab.fw_vendor = systab64->fw_vendor;
		tmp |= systab64->fw_vendor;
		efi_systab.fw_revision = systab64->fw_revision;
		efi_systab.con_in_handle = systab64->con_in_handle;
		tmp |= systab64->con_in_handle;
		efi_systab.con_in = systab64->con_in;
		tmp |= systab64->con_in;
		efi_systab.con_out_handle = systab64->con_out_handle;
		tmp |= systab64->con_out_handle;
		efi_systab.con_out = systab64->con_out;
		tmp |= systab64->con_out;
		efi_systab.stderr_handle = systab64->stderr_handle;
		tmp |= systab64->stderr_handle;
		efi_systab.stderr = systab64->stderr;
		tmp |= systab64->stderr;
		efi_systab.runtime = (void *)(unsigned long)systab64->runtime;
		tmp |= systab64->runtime;
		efi_systab.boottime = (void *)(unsigned long)systab64->boottime;
		tmp |= systab64->boottime;
		efi_systab.nr_tables = systab64->nr_tables;
		efi_systab.tables = systab64->tables;
		tmp |= systab64->tables;

		early_iounmap(systab64, sizeof(*systab64));
#ifdef CONFIG_X86_32
		if (tmp >> 32) {
			pr_err("EFI data located above 4GB, disabling EFI.\n");
			return -EINVAL;
		}
#endif
	} else {
		efi_system_table_32_t *systab32;

		systab32 = early_ioremap((unsigned long)phys,
					 sizeof(*systab32));
		if (systab32 == NULL) {
			pr_err("Couldn't map the system table!\n");
			return -ENOMEM;
		}

		efi_systab.hdr = systab32->hdr;
		efi_systab.fw_vendor = systab32->fw_vendor;
		efi_systab.fw_revision = systab32->fw_revision;
		efi_systab.con_in_handle = systab32->con_in_handle;
		efi_systab.con_in = systab32->con_in;
		efi_systab.con_out_handle = systab32->con_out_handle;
		efi_systab.con_out = systab32->con_out;
		efi_systab.stderr_handle = systab32->stderr_handle;
		efi_systab.stderr = systab32->stderr;
		efi_systab.runtime = (void *)(unsigned long)systab32->runtime;
		efi_systab.boottime = (void *)(unsigned long)systab32->boottime;
		efi_systab.nr_tables = systab32->nr_tables;
		efi_systab.tables = systab32->tables;

		early_iounmap(systab32, sizeof(*systab32));
	}

	efi.systab = &efi_systab;

	/*
	 * Verify the EFI Table
	 */
	if (efi.systab->hdr.signature != EFI_SYSTEM_TABLE_SIGNATURE) {
		pr_err("System table signature incorrect!\n");
		return -EINVAL;
	}
	if ((efi.systab->hdr.revision >> 16) == 0)
		pr_err("Warning: System table version "
		       "%d.%02d, expected 1.00 or greater!\n",
		       efi.systab->hdr.revision >> 16,
		       efi.systab->hdr.revision & 0xffff);

	return 0;
}

static int __init efi_config_init(u64 tables, int nr_tables)
{
	void *config_tables, *tablep;
	int i, sz;

	if (efi_enabled(EFI_64BIT))
		sz = sizeof(efi_config_table_64_t);
	else
		sz = sizeof(efi_config_table_32_t);

	/*
	 * Let's see what config tables the firmware passed to us.
	 */
	config_tables = early_ioremap(tables, nr_tables * sz);
	if (config_tables == NULL) {
		pr_err("Could not map Configuration table!\n");
		return -ENOMEM;
	}

	tablep = config_tables;
	pr_info("");
	for (i = 0; i < efi.systab->nr_tables; i++) {
		efi_guid_t guid;
		unsigned long table;

		if (efi_enabled(EFI_64BIT)) {
			u64 table64;
			guid = ((efi_config_table_64_t *)tablep)->guid;
			table64 = ((efi_config_table_64_t *)tablep)->table;
			table = table64;
#ifdef CONFIG_X86_32
			if (table64 >> 32) {
				pr_cont("\n");
				pr_err("Table located above 4GB, disabling EFI.\n");
				early_iounmap(config_tables,
					      efi.systab->nr_tables * sz);
				return -EINVAL;
			}
#endif
		} else {
			guid = ((efi_config_table_32_t *)tablep)->guid;
			table = ((efi_config_table_32_t *)tablep)->table;
		}
		if (!efi_guidcmp(guid, MPS_TABLE_GUID)) {
			efi.mps = table;
			pr_cont(" MPS=0x%lx ", table);
		} else if (!efi_guidcmp(guid, ACPI_20_TABLE_GUID)) {
			efi.acpi20 = table;
			pr_cont(" ACPI 2.0=0x%lx ", table);
		} else if (!efi_guidcmp(guid, ACPI_TABLE_GUID)) {
			efi.acpi = table;
			pr_cont(" ACPI=0x%lx ", table);
		} else if (!efi_guidcmp(guid, SMBIOS_TABLE_GUID)) {
			efi.smbios = table;
			pr_cont(" SMBIOS=0x%lx ", table);
#ifdef CONFIG_X86_UV
		} else if (!efi_guidcmp(guid, UV_SYSTEM_TABLE_GUID)) {
			efi.uv_systab = table;
			pr_cont(" UVsystab=0x%lx ", table);
#endif
		} else if (!efi_guidcmp(guid, HCDP_TABLE_GUID)) {
			efi.hcdp = table;
			pr_cont(" HCDP=0x%lx ", table);
		} else if (!efi_guidcmp(guid, UGA_IO_PROTOCOL_GUID)) {
			efi.uga = table;
			pr_cont(" UGA=0x%lx ", table);
		}
		tablep += sz;
	}
	pr_cont("\n");
	early_iounmap(config_tables, efi.systab->nr_tables * sz);
	return 0;
}

static int __init efi_runtime_init(void)
{
	efi_runtime_services_t *runtime;

	/*
	 * Check out the runtime services table. We need to map
	 * the runtime services table so that we can grab the physical
	 * address of several of the EFI runtime functions, needed to
	 * set the firmware into virtual mode.
	 */
	runtime = early_ioremap((unsigned long)efi.systab->runtime,
				sizeof(efi_runtime_services_t));
	if (!runtime) {
		pr_err("Could not map the runtime service table!\n");
		return -ENOMEM;
	}
	/*
	 * We will only need *early* access to the following
	 * two EFI runtime services before set_virtual_address_map
	 * is invoked.
	 */
	efi_phys.get_time = (efi_get_time_t *)runtime->get_time;
	efi_phys.set_virtual_address_map =
		(efi_set_virtual_address_map_t *)
		runtime->set_virtual_address_map;
	/*
	 * Make efi_get_time can be called before entering
	 * virtual mode.
	 */
	efi.get_time = phys_efi_get_time;
	early_iounmap(runtime, sizeof(efi_runtime_services_t));

	return 0;
}

static int __init efi_memmap_init(void)
{
	/* Map the EFI memory map */
	memmap.map = early_ioremap((unsigned long)memmap.phys_map,
				   memmap.nr_map * memmap.desc_size);
	if (memmap.map == NULL) {
		pr_err("Could not map the memory map!\n");
		return -ENOMEM;
	}
	memmap.map_end = memmap.map + (memmap.nr_map * memmap.desc_size);

	if (add_efi_memmap)
		do_add_efi_memmap();

	return 0;
}

void __init efi_init(void)
{
	efi_char16_t *c16;
	char vendor[100] = "unknown";
	int i = 0;
	void *tmp;

#ifdef CONFIG_X86_32
	if (boot_params.efi_info.efi_systab_hi ||
	    boot_params.efi_info.efi_memmap_hi) {
		pr_info("Table located above 4GB, disabling EFI.\n");
		return;
	}
	efi_phys.systab = (efi_system_table_t *)boot_params.efi_info.efi_systab;
#else
	efi_phys.systab = (efi_system_table_t *)
			  (boot_params.efi_info.efi_systab |
			  ((__u64)boot_params.efi_info.efi_systab_hi<<32));
#endif

	if (efi_systab_init(efi_phys.systab))
		return;

	set_bit(EFI_SYSTEM_TABLES, &x86_efi_facility);

	/*
	 * Show what we know for posterity
	 */
	c16 = tmp = early_ioremap(efi.systab->fw_vendor, 2);
	if (c16) {
		for (i = 0; i < sizeof(vendor) - 1 && *c16; ++i)
			vendor[i] = *c16++;
		vendor[i] = '\0';
	} else
		pr_err("Could not map the firmware vendor!\n");
	early_iounmap(tmp, 2);

	pr_info("EFI v%u.%.02u by %s\n",
		efi.systab->hdr.revision >> 16,
		efi.systab->hdr.revision & 0xffff, vendor);

	if (efi_config_init(efi.systab->tables, efi.systab->nr_tables))
		return;

	set_bit(EFI_CONFIG_TABLES, &x86_efi_facility);

	/*
	 * Note: We currently don't support runtime services on an EFI
	 * that doesn't match the kernel 32/64-bit mode.
	 */

	if (!efi_is_native())
		pr_info("No EFI runtime due to 32/64-bit mismatch with kernel\n");
	else {
		if (disable_runtime || efi_runtime_init())
			return;
		set_bit(EFI_RUNTIME_SERVICES, &x86_efi_facility);
	}

	if (efi_memmap_init())
		return;

	set_bit(EFI_MEMMAP, &x86_efi_facility);

#ifdef CONFIG_X86_32
	if (efi_is_native()) {
		x86_platform.get_wallclock = efi_get_time;
		x86_platform.set_wallclock = efi_set_rtc_mmss;
	}
#endif

#if EFI_DEBUG
	print_efi_memmap();
#endif
}

void __init efi_set_executable(efi_memory_desc_t *md, bool executable)
{
	u64 addr, npages;

	addr = md->virt_addr;
	npages = md->num_pages;

	memrange_efi_to_native(&addr, &npages);

	if (executable)
		set_memory_x(addr, npages);
	else
		set_memory_nx(addr, npages);
}

static void __init runtime_code_page_mkexec(void)
{
	efi_memory_desc_t *md;
	void *p;

	/* Make EFI runtime service code area executable */
	for (p = memmap.map; p < memmap.map_end; p += memmap.desc_size) {
		md = p;

		if (md->type != EFI_RUNTIME_SERVICES_CODE)
			continue;

		efi_set_executable(md, true);
	}
}

/*
 * This function will switch the EFI runtime services to virtual mode.
 * Essentially, look through the EFI memmap and map every region that
 * has the runtime attribute bit set in its memory descriptor and update
 * that memory descriptor with the virtual address obtained from ioremap().
 * This enables the runtime services to be called without having to
 * thunk back into physical mode for every invocation.
 */
void __init efi_enter_virtual_mode(void)
{
	efi_memory_desc_t *md, *prev_md = NULL;
	efi_status_t status;
	unsigned long size;
	u64 end, systab, addr, npages, end_pfn;
	void *p, *va, *new_memmap = NULL;
	int count = 0;

	efi.systab = NULL;

	/*
	 * We don't do virtual mode, since we don't do runtime services, on
	 * non-native EFI
	 */

	if (!efi_is_native()) {
		efi_unmap_memmap();
		return;
	}

	/* Merge contiguous regions of the same type and attribute */
	for (p = memmap.map; p < memmap.map_end; p += memmap.desc_size) {
		u64 prev_size;
		md = p;

		if (!prev_md) {
			prev_md = md;
			continue;
		}

		if (prev_md->type != md->type ||
		    prev_md->attribute != md->attribute) {
			prev_md = md;
			continue;
		}

		prev_size = prev_md->num_pages << EFI_PAGE_SHIFT;

		if (md->phys_addr == (prev_md->phys_addr + prev_size)) {
			prev_md->num_pages += md->num_pages;
			md->type = EFI_RESERVED_TYPE;
			md->attribute = 0;
			continue;
		}
		prev_md = md;
	}

	for (p = memmap.map; p < memmap.map_end; p += memmap.desc_size) {
		md = p;
		if (!(md->attribute & EFI_MEMORY_RUNTIME) &&
		    md->type != EFI_BOOT_SERVICES_CODE &&
		    md->type != EFI_BOOT_SERVICES_DATA)
			continue;

		size = md->num_pages << EFI_PAGE_SHIFT;
		end = md->phys_addr + size;

		end_pfn = PFN_UP(end);
		if (end_pfn <= max_low_pfn_mapped
		    || (end_pfn > (1UL << (32 - PAGE_SHIFT))
			&& end_pfn <= max_pfn_mapped))
			va = __va(md->phys_addr);
		else
			va = efi_ioremap(md->phys_addr, size, md->type);

		md->virt_addr = (u64) (unsigned long) va;

		if (!va) {
			pr_err("ioremap of 0x%llX failed!\n",
			       (unsigned long long)md->phys_addr);
			continue;
		}

		if (!(md->attribute & EFI_MEMORY_WB)) {
			addr = md->virt_addr;
			npages = md->num_pages;
			memrange_efi_to_native(&addr, &npages);
			set_memory_uc(addr, npages);
		}

		systab = (u64) (unsigned long) efi_phys.systab;
		if (md->phys_addr <= systab && systab < end) {
			systab += md->virt_addr - md->phys_addr;
			efi.systab = (efi_system_table_t *) (unsigned long) systab;
		}
		new_memmap = krealloc(new_memmap,
				      (count + 1) * memmap.desc_size,
				      GFP_KERNEL);
		memcpy(new_memmap + (count * memmap.desc_size), md,
		       memmap.desc_size);
		count++;
	}

	BUG_ON(!efi.systab);

	status = phys_efi_set_virtual_address_map(
		memmap.desc_size * count,
		memmap.desc_size,
		memmap.desc_version,
		(efi_memory_desc_t *)__pa(new_memmap));

	if (status != EFI_SUCCESS) {
		pr_alert("Unable to switch EFI into virtual mode "
			 "(status=%lx)!\n", status);
		panic("EFI call to SetVirtualAddressMap() failed!");
	}

	/*
	 * Now that EFI is in virtual mode, update the function
	 * pointers in the runtime service table to the new virtual addresses.
	 *
	 * Call EFI services through wrapper functions.
	 */
	efi.runtime_version = efi_systab.hdr.revision;
	efi.get_time = virt_efi_get_time;
	efi.set_time = virt_efi_set_time;
	efi.get_wakeup_time = virt_efi_get_wakeup_time;
	efi.set_wakeup_time = virt_efi_set_wakeup_time;
	efi.get_variable = virt_efi_get_variable;
	efi.get_next_variable = virt_efi_get_next_variable;
	efi.set_variable = virt_efi_set_variable;
	efi.get_next_high_mono_count = virt_efi_get_next_high_mono_count;
	efi.reset_system = virt_efi_reset_system;
	efi.set_virtual_address_map = NULL;
	efi.query_variable_info = virt_efi_query_variable_info;
	efi.update_capsule = virt_efi_update_capsule;
	efi.query_capsule_caps = virt_efi_query_capsule_caps;
	if (__supported_pte_mask & _PAGE_NX)
		runtime_code_page_mkexec();

	kfree(new_memmap);
}

/*
 * Convenience functions to obtain memory types and attributes
 */
u32 efi_mem_type(unsigned long phys_addr)
{
	efi_memory_desc_t *md;
	void *p;

	for (p = memmap.map; p < memmap.map_end; p += memmap.desc_size) {
		md = p;
		if ((md->phys_addr <= phys_addr) &&
		    (phys_addr < (md->phys_addr +
				  (md->num_pages << EFI_PAGE_SHIFT))))
			return md->type;
	}
	return 0;
}

u64 efi_mem_attributes(unsigned long phys_addr)
{
	efi_memory_desc_t *md;
	void *p;

	if (!efi_enabled(EFI_MEMMAP))
		return 0;

	for (p = memmap.map; p < memmap.map_end; p += memmap.desc_size) {
		md = p;
		if ((md->phys_addr <= phys_addr) &&
		    (phys_addr < (md->phys_addr +
				  (md->num_pages << EFI_PAGE_SHIFT))))
			return md->attribute;
	}
	return 0;
}<|MERGE_RESOLUTION|>--- conflicted
+++ resolved
@@ -65,21 +65,11 @@
 
 struct efi_memory_map memmap;
 
-<<<<<<< HEAD
-bool efi_64bit;
-
-=======
->>>>>>> f8f24e66
 static struct efi efi_phys __initdata;
 static efi_system_table_t efi_systab __initdata;
 
 static inline bool efi_is_native(void)
 {
-<<<<<<< HEAD
-	return IS_ENABLED(CONFIG_X86_64) == efi_64bit;
-}
-
-=======
 	return IS_ENABLED(CONFIG_X86_64) == efi_enabled(EFI_64BIT);
 }
 
@@ -95,7 +85,6 @@
 EXPORT_SYMBOL(efi_enabled);
 
 static bool disable_runtime = false;
->>>>>>> f8f24e66
 static int __init setup_noefi(char *arg)
 {
 	disable_runtime = true;
@@ -443,10 +432,7 @@
 
 void __init efi_unmap_memmap(void)
 {
-<<<<<<< HEAD
-=======
 	clear_bit(EFI_MEMMAP, &x86_efi_facility);
->>>>>>> f8f24e66
 	if (memmap.map) {
 		early_iounmap(memmap.map, memmap.nr_map * memmap.desc_size);
 		memmap.map = NULL;
