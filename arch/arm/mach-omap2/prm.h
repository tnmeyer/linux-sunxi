--- conflicted
+++ resolved
@@ -22,13 +22,10 @@
 		OMAP2_L4_IO_ADDRESS(OMAP2430_PRM_BASE + (module) + (reg))
 #define OMAP34XX_PRM_REGADDR(module, reg)				\
 		OMAP2_L4_IO_ADDRESS(OMAP3430_PRM_BASE + (module) + (reg))
-<<<<<<< HEAD
-=======
 #define OMAP44XX_PRM_REGADDR(module, reg)				\
 		OMAP2_L4_IO_ADDRESS(OMAP4430_PRM_BASE + (module) + (reg))
 
 #include "prm44xx.h"
->>>>>>> 2fbe74b9
 
 /*
  * Architecture-specific global PRM registers
