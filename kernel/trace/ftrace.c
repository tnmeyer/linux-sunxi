/*
 * Infrastructure for profiling code inserted by 'gcc -pg'.
 *
 * Copyright (C) 2007-2008 Steven Rostedt <srostedt@redhat.com>
 * Copyright (C) 2004-2008 Ingo Molnar <mingo@redhat.com>
 *
 * Originally ported from the -rt patch by:
 *   Copyright (C) 2007 Arnaldo Carvalho de Melo <acme@redhat.com>
 *
 * Based on code in the latency_tracer, that is:
 *
 *  Copyright (C) 2004-2006 Ingo Molnar
 *  Copyright (C) 2004 William Lee Irwin III
 */

#include <linux/stop_machine.h>
#include <linux/clocksource.h>
#include <linux/kallsyms.h>
#include <linux/seq_file.h>
#include <linux/suspend.h>
#include <linux/debugfs.h>
#include <linux/hardirq.h>
#include <linux/kthread.h>
#include <linux/uaccess.h>
#include <linux/bsearch.h>
#include <linux/module.h>
#include <linux/ftrace.h>
#include <linux/sysctl.h>
#include <linux/slab.h>
#include <linux/ctype.h>
#include <linux/sort.h>
#include <linux/list.h>
#include <linux/hash.h>
#include <linux/rcupdate.h>

#include <trace/events/sched.h>

#include <asm/setup.h>

#include "trace_output.h"
#include "trace_stat.h"

#define FTRACE_WARN_ON(cond)			\
	({					\
		int ___r = cond;		\
		if (WARN_ON(___r))		\
			ftrace_kill();		\
		___r;				\
	})

#define FTRACE_WARN_ON_ONCE(cond)		\
	({					\
		int ___r = cond;		\
		if (WARN_ON_ONCE(___r))		\
			ftrace_kill();		\
		___r;				\
	})

/* hash bits for specific function selection */
#define FTRACE_HASH_BITS 7
#define FTRACE_FUNC_HASHSIZE (1 << FTRACE_HASH_BITS)
#define FTRACE_HASH_DEFAULT_BITS 10
#define FTRACE_HASH_MAX_BITS 12

#define FL_GLOBAL_CONTROL_MASK (FTRACE_OPS_FL_GLOBAL | FTRACE_OPS_FL_CONTROL)

/* ftrace_enabled is a method to turn ftrace on or off */
int ftrace_enabled __read_mostly;
static int last_ftrace_enabled;

/* Quick disabling of function tracer. */
int function_trace_stop;

/* List for set_ftrace_pid's pids. */
LIST_HEAD(ftrace_pids);
struct ftrace_pid {
	struct list_head list;
	struct pid *pid;
};

/*
 * ftrace_disabled is set when an anomaly is discovered.
 * ftrace_disabled is much stronger than ftrace_enabled.
 */
static int ftrace_disabled __read_mostly;

static DEFINE_MUTEX(ftrace_lock);

static struct ftrace_ops ftrace_list_end __read_mostly = {
	.func		= ftrace_stub,
};

static struct ftrace_ops *ftrace_global_list __read_mostly = &ftrace_list_end;
static struct ftrace_ops *ftrace_control_list __read_mostly = &ftrace_list_end;
static struct ftrace_ops *ftrace_ops_list __read_mostly = &ftrace_list_end;
ftrace_func_t ftrace_trace_function __read_mostly = ftrace_stub;
static ftrace_func_t __ftrace_trace_function_delay __read_mostly = ftrace_stub;
ftrace_func_t __ftrace_trace_function __read_mostly = ftrace_stub;
ftrace_func_t ftrace_pid_function __read_mostly = ftrace_stub;
static struct ftrace_ops global_ops;
static struct ftrace_ops control_ops;

static void
ftrace_ops_list_func(unsigned long ip, unsigned long parent_ip);

/*
 * Traverse the ftrace_global_list, invoking all entries.  The reason that we
 * can use rcu_dereference_raw() is that elements removed from this list
 * are simply leaked, so there is no need to interact with a grace-period
 * mechanism.  The rcu_dereference_raw() calls are needed to handle
 * concurrent insertions into the ftrace_global_list.
 *
 * Silly Alpha and silly pointer-speculation compiler optimizations!
 */
static void ftrace_global_list_func(unsigned long ip,
				    unsigned long parent_ip)
{
	struct ftrace_ops *op;

	if (unlikely(trace_recursion_test(TRACE_GLOBAL_BIT)))
		return;

	trace_recursion_set(TRACE_GLOBAL_BIT);
	op = rcu_dereference_raw(ftrace_global_list); /*see above*/
	while (op != &ftrace_list_end) {
		op->func(ip, parent_ip);
		op = rcu_dereference_raw(op->next); /*see above*/
	};
	trace_recursion_clear(TRACE_GLOBAL_BIT);
}

static void ftrace_pid_func(unsigned long ip, unsigned long parent_ip)
{
	if (!test_tsk_trace_trace(current))
		return;

	ftrace_pid_function(ip, parent_ip);
}

static void set_ftrace_pid_function(ftrace_func_t func)
{
	/* do not set ftrace_pid_function to itself! */
	if (func != ftrace_pid_func)
		ftrace_pid_function = func;
}

/**
 * clear_ftrace_function - reset the ftrace function
 *
 * This NULLs the ftrace function and in essence stops
 * tracing.  There may be lag
 */
void clear_ftrace_function(void)
{
	ftrace_trace_function = ftrace_stub;
	__ftrace_trace_function = ftrace_stub;
	__ftrace_trace_function_delay = ftrace_stub;
	ftrace_pid_function = ftrace_stub;
}

#ifndef CONFIG_HAVE_FUNCTION_TRACE_MCOUNT_TEST
/*
 * For those archs that do not test ftrace_trace_stop in their
 * mcount call site, we need to do it from C.
 */
static void ftrace_test_stop_func(unsigned long ip, unsigned long parent_ip)
{
	if (function_trace_stop)
		return;

	__ftrace_trace_function(ip, parent_ip);
}
#endif

static void control_ops_disable_all(struct ftrace_ops *ops)
{
	int cpu;

	for_each_possible_cpu(cpu)
		*per_cpu_ptr(ops->disabled, cpu) = 1;
}

static int control_ops_alloc(struct ftrace_ops *ops)
{
	int __percpu *disabled;

	disabled = alloc_percpu(int);
	if (!disabled)
		return -ENOMEM;

	ops->disabled = disabled;
	control_ops_disable_all(ops);
	return 0;
}

static void control_ops_free(struct ftrace_ops *ops)
{
	free_percpu(ops->disabled);
}

static void update_global_ops(void)
{
	ftrace_func_t func;

	/*
	 * If there's only one function registered, then call that
	 * function directly. Otherwise, we need to iterate over the
	 * registered callers.
	 */
	if (ftrace_global_list == &ftrace_list_end ||
	    ftrace_global_list->next == &ftrace_list_end)
		func = ftrace_global_list->func;
	else
		func = ftrace_global_list_func;

	/* If we filter on pids, update to use the pid function */
	if (!list_empty(&ftrace_pids)) {
		set_ftrace_pid_function(func);
		func = ftrace_pid_func;
	}

	global_ops.func = func;
}

static void update_ftrace_function(void)
{
	ftrace_func_t func;

	update_global_ops();

	/*
	 * If we are at the end of the list and this ops is
	 * not dynamic, then have the mcount trampoline call
	 * the function directly
	 */
	if (ftrace_ops_list == &ftrace_list_end ||
	    (ftrace_ops_list->next == &ftrace_list_end &&
	     !(ftrace_ops_list->flags & FTRACE_OPS_FL_DYNAMIC)))
		func = ftrace_ops_list->func;
	else
		func = ftrace_ops_list_func;

#ifdef CONFIG_HAVE_FUNCTION_TRACE_MCOUNT_TEST
	ftrace_trace_function = func;
#else
#ifdef CONFIG_DYNAMIC_FTRACE
	/* do not update till all functions have been modified */
	__ftrace_trace_function_delay = func;
#else
	__ftrace_trace_function = func;
#endif
	ftrace_trace_function =
		(func == ftrace_stub) ? func : ftrace_test_stop_func;
#endif
}

static void add_ftrace_ops(struct ftrace_ops **list, struct ftrace_ops *ops)
{
	ops->next = *list;
	/*
	 * We are entering ops into the list but another
	 * CPU might be walking that list. We need to make sure
	 * the ops->next pointer is valid before another CPU sees
	 * the ops pointer included into the list.
	 */
	rcu_assign_pointer(*list, ops);
}

static int remove_ftrace_ops(struct ftrace_ops **list, struct ftrace_ops *ops)
{
	struct ftrace_ops **p;

	/*
	 * If we are removing the last function, then simply point
	 * to the ftrace_stub.
	 */
	if (*list == ops && ops->next == &ftrace_list_end) {
		*list = &ftrace_list_end;
		return 0;
	}

	for (p = list; *p != &ftrace_list_end; p = &(*p)->next)
		if (*p == ops)
			break;

	if (*p != ops)
		return -1;

	*p = (*p)->next;
	return 0;
}

static void add_ftrace_list_ops(struct ftrace_ops **list,
				struct ftrace_ops *main_ops,
				struct ftrace_ops *ops)
{
	int first = *list == &ftrace_list_end;
	add_ftrace_ops(list, ops);
	if (first)
		add_ftrace_ops(&ftrace_ops_list, main_ops);
}

static int remove_ftrace_list_ops(struct ftrace_ops **list,
				  struct ftrace_ops *main_ops,
				  struct ftrace_ops *ops)
{
	int ret = remove_ftrace_ops(list, ops);
	if (!ret && *list == &ftrace_list_end)
		ret = remove_ftrace_ops(&ftrace_ops_list, main_ops);
	return ret;
}

static int __register_ftrace_function(struct ftrace_ops *ops)
{
	if (ftrace_disabled)
		return -ENODEV;

	if (FTRACE_WARN_ON(ops == &global_ops))
		return -EINVAL;

	if (WARN_ON(ops->flags & FTRACE_OPS_FL_ENABLED))
		return -EBUSY;

	/* We don't support both control and global flags set. */
	if ((ops->flags & FL_GLOBAL_CONTROL_MASK) == FL_GLOBAL_CONTROL_MASK)
		return -EINVAL;

	if (!core_kernel_data((unsigned long)ops))
		ops->flags |= FTRACE_OPS_FL_DYNAMIC;

	if (ops->flags & FTRACE_OPS_FL_GLOBAL) {
		add_ftrace_list_ops(&ftrace_global_list, &global_ops, ops);
		ops->flags |= FTRACE_OPS_FL_ENABLED;
	} else if (ops->flags & FTRACE_OPS_FL_CONTROL) {
		if (control_ops_alloc(ops))
			return -ENOMEM;
		add_ftrace_list_ops(&ftrace_control_list, &control_ops, ops);
	} else
		add_ftrace_ops(&ftrace_ops_list, ops);

	if (ftrace_enabled)
		update_ftrace_function();

	return 0;
}

static int __unregister_ftrace_function(struct ftrace_ops *ops)
{
	int ret;

	if (ftrace_disabled)
		return -ENODEV;

	if (WARN_ON(!(ops->flags & FTRACE_OPS_FL_ENABLED)))
		return -EBUSY;

	if (FTRACE_WARN_ON(ops == &global_ops))
		return -EINVAL;

	if (ops->flags & FTRACE_OPS_FL_GLOBAL) {
		ret = remove_ftrace_list_ops(&ftrace_global_list,
					     &global_ops, ops);
		if (!ret)
			ops->flags &= ~FTRACE_OPS_FL_ENABLED;
	} else if (ops->flags & FTRACE_OPS_FL_CONTROL) {
		ret = remove_ftrace_list_ops(&ftrace_control_list,
					     &control_ops, ops);
		if (!ret) {
			/*
			 * The ftrace_ops is now removed from the list,
			 * so there'll be no new users. We must ensure
			 * all current users are done before we free
			 * the control data.
			 */
			synchronize_sched();
			control_ops_free(ops);
		}
	} else
		ret = remove_ftrace_ops(&ftrace_ops_list, ops);

	if (ret < 0)
		return ret;

	if (ftrace_enabled)
		update_ftrace_function();

	/*
	 * Dynamic ops may be freed, we must make sure that all
	 * callers are done before leaving this function.
	 */
	if (ops->flags & FTRACE_OPS_FL_DYNAMIC)
		synchronize_sched();

	return 0;
}

static void ftrace_update_pid_func(void)
{
	/* Only do something if we are tracing something */
	if (ftrace_trace_function == ftrace_stub)
		return;

	update_ftrace_function();
}

#ifdef CONFIG_FUNCTION_PROFILER
struct ftrace_profile {
	struct hlist_node		node;
	unsigned long			ip;
	unsigned long			counter;
#ifdef CONFIG_FUNCTION_GRAPH_TRACER
	unsigned long long		time;
	unsigned long long		time_squared;
#endif
};

struct ftrace_profile_page {
	struct ftrace_profile_page	*next;
	unsigned long			index;
	struct ftrace_profile		records[];
};

struct ftrace_profile_stat {
	atomic_t			disabled;
	struct hlist_head		*hash;
	struct ftrace_profile_page	*pages;
	struct ftrace_profile_page	*start;
	struct tracer_stat		stat;
};

#define PROFILE_RECORDS_SIZE						\
	(PAGE_SIZE - offsetof(struct ftrace_profile_page, records))

#define PROFILES_PER_PAGE					\
	(PROFILE_RECORDS_SIZE / sizeof(struct ftrace_profile))

static int ftrace_profile_bits __read_mostly;
static int ftrace_profile_enabled __read_mostly;

/* ftrace_profile_lock - synchronize the enable and disable of the profiler */
static DEFINE_MUTEX(ftrace_profile_lock);

static DEFINE_PER_CPU(struct ftrace_profile_stat, ftrace_profile_stats);

#define FTRACE_PROFILE_HASH_SIZE 1024 /* must be power of 2 */

static void *
function_stat_next(void *v, int idx)
{
	struct ftrace_profile *rec = v;
	struct ftrace_profile_page *pg;

	pg = (struct ftrace_profile_page *)((unsigned long)rec & PAGE_MASK);

 again:
	if (idx != 0)
		rec++;

	if ((void *)rec >= (void *)&pg->records[pg->index]) {
		pg = pg->next;
		if (!pg)
			return NULL;
		rec = &pg->records[0];
		if (!rec->counter)
			goto again;
	}

	return rec;
}

static void *function_stat_start(struct tracer_stat *trace)
{
	struct ftrace_profile_stat *stat =
		container_of(trace, struct ftrace_profile_stat, stat);

	if (!stat || !stat->start)
		return NULL;

	return function_stat_next(&stat->start->records[0], 0);
}

#ifdef CONFIG_FUNCTION_GRAPH_TRACER
/* function graph compares on total time */
static int function_stat_cmp(void *p1, void *p2)
{
	struct ftrace_profile *a = p1;
	struct ftrace_profile *b = p2;

	if (a->time < b->time)
		return -1;
	if (a->time > b->time)
		return 1;
	else
		return 0;
}
#else
/* not function graph compares against hits */
static int function_stat_cmp(void *p1, void *p2)
{
	struct ftrace_profile *a = p1;
	struct ftrace_profile *b = p2;

	if (a->counter < b->counter)
		return -1;
	if (a->counter > b->counter)
		return 1;
	else
		return 0;
}
#endif

static int function_stat_headers(struct seq_file *m)
{
#ifdef CONFIG_FUNCTION_GRAPH_TRACER
	seq_printf(m, "  Function                               "
		   "Hit    Time            Avg             s^2\n"
		      "  --------                               "
		   "---    ----            ---             ---\n");
#else
	seq_printf(m, "  Function                               Hit\n"
		      "  --------                               ---\n");
#endif
	return 0;
}

static int function_stat_show(struct seq_file *m, void *v)
{
	struct ftrace_profile *rec = v;
	char str[KSYM_SYMBOL_LEN];
	int ret = 0;
#ifdef CONFIG_FUNCTION_GRAPH_TRACER
	static struct trace_seq s;
	unsigned long long avg;
	unsigned long long stddev;
#endif
	mutex_lock(&ftrace_profile_lock);

	/* we raced with function_profile_reset() */
	if (unlikely(rec->counter == 0)) {
		ret = -EBUSY;
		goto out;
	}

	kallsyms_lookup(rec->ip, NULL, NULL, NULL, str);
	seq_printf(m, "  %-30.30s  %10lu", str, rec->counter);

#ifdef CONFIG_FUNCTION_GRAPH_TRACER
	seq_printf(m, "    ");
	avg = rec->time;
	do_div(avg, rec->counter);

	/* Sample standard deviation (s^2) */
	if (rec->counter <= 1)
		stddev = 0;
	else {
		stddev = rec->time_squared - rec->counter * avg * avg;
		/*
		 * Divide only 1000 for ns^2 -> us^2 conversion.
		 * trace_print_graph_duration will divide 1000 again.
		 */
		do_div(stddev, (rec->counter - 1) * 1000);
	}

	trace_seq_init(&s);
	trace_print_graph_duration(rec->time, &s);
	trace_seq_puts(&s, "    ");
	trace_print_graph_duration(avg, &s);
	trace_seq_puts(&s, "    ");
	trace_print_graph_duration(stddev, &s);
	trace_print_seq(m, &s);
#endif
	seq_putc(m, '\n');
out:
	mutex_unlock(&ftrace_profile_lock);

	return ret;
}

static void ftrace_profile_reset(struct ftrace_profile_stat *stat)
{
	struct ftrace_profile_page *pg;

	pg = stat->pages = stat->start;

	while (pg) {
		memset(pg->records, 0, PROFILE_RECORDS_SIZE);
		pg->index = 0;
		pg = pg->next;
	}

	memset(stat->hash, 0,
	       FTRACE_PROFILE_HASH_SIZE * sizeof(struct hlist_head));
}

int ftrace_profile_pages_init(struct ftrace_profile_stat *stat)
{
	struct ftrace_profile_page *pg;
	int functions;
	int pages;
	int i;

	/* If we already allocated, do nothing */
	if (stat->pages)
		return 0;

	stat->pages = (void *)get_zeroed_page(GFP_KERNEL);
	if (!stat->pages)
		return -ENOMEM;

#ifdef CONFIG_DYNAMIC_FTRACE
	functions = ftrace_update_tot_cnt;
#else
	/*
	 * We do not know the number of functions that exist because
	 * dynamic tracing is what counts them. With past experience
	 * we have around 20K functions. That should be more than enough.
	 * It is highly unlikely we will execute every function in
	 * the kernel.
	 */
	functions = 20000;
#endif

	pg = stat->start = stat->pages;

	pages = DIV_ROUND_UP(functions, PROFILES_PER_PAGE);

	for (i = 0; i < pages; i++) {
		pg->next = (void *)get_zeroed_page(GFP_KERNEL);
		if (!pg->next)
			goto out_free;
		pg = pg->next;
	}

	return 0;

 out_free:
	pg = stat->start;
	while (pg) {
		unsigned long tmp = (unsigned long)pg;

		pg = pg->next;
		free_page(tmp);
	}

	free_page((unsigned long)stat->pages);
	stat->pages = NULL;
	stat->start = NULL;

	return -ENOMEM;
}

static int ftrace_profile_init_cpu(int cpu)
{
	struct ftrace_profile_stat *stat;
	int size;

	stat = &per_cpu(ftrace_profile_stats, cpu);

	if (stat->hash) {
		/* If the profile is already created, simply reset it */
		ftrace_profile_reset(stat);
		return 0;
	}

	/*
	 * We are profiling all functions, but usually only a few thousand
	 * functions are hit. We'll make a hash of 1024 items.
	 */
	size = FTRACE_PROFILE_HASH_SIZE;

	stat->hash = kzalloc(sizeof(struct hlist_head) * size, GFP_KERNEL);

	if (!stat->hash)
		return -ENOMEM;

	if (!ftrace_profile_bits) {
		size--;

		for (; size; size >>= 1)
			ftrace_profile_bits++;
	}

	/* Preallocate the function profiling pages */
	if (ftrace_profile_pages_init(stat) < 0) {
		kfree(stat->hash);
		stat->hash = NULL;
		return -ENOMEM;
	}

	return 0;
}

static int ftrace_profile_init(void)
{
	int cpu;
	int ret = 0;

	for_each_online_cpu(cpu) {
		ret = ftrace_profile_init_cpu(cpu);
		if (ret)
			break;
	}

	return ret;
}

/* interrupts must be disabled */
static struct ftrace_profile *
ftrace_find_profiled_func(struct ftrace_profile_stat *stat, unsigned long ip)
{
	struct ftrace_profile *rec;
	struct hlist_head *hhd;
	struct hlist_node *n;
	unsigned long key;

	key = hash_long(ip, ftrace_profile_bits);
	hhd = &stat->hash[key];

	if (hlist_empty(hhd))
		return NULL;

	hlist_for_each_entry_rcu(rec, n, hhd, node) {
		if (rec->ip == ip)
			return rec;
	}

	return NULL;
}

static void ftrace_add_profile(struct ftrace_profile_stat *stat,
			       struct ftrace_profile *rec)
{
	unsigned long key;

	key = hash_long(rec->ip, ftrace_profile_bits);
	hlist_add_head_rcu(&rec->node, &stat->hash[key]);
}

/*
 * The memory is already allocated, this simply finds a new record to use.
 */
static struct ftrace_profile *
ftrace_profile_alloc(struct ftrace_profile_stat *stat, unsigned long ip)
{
	struct ftrace_profile *rec = NULL;

	/* prevent recursion (from NMIs) */
	if (atomic_inc_return(&stat->disabled) != 1)
		goto out;

	/*
	 * Try to find the function again since an NMI
	 * could have added it
	 */
	rec = ftrace_find_profiled_func(stat, ip);
	if (rec)
		goto out;

	if (stat->pages->index == PROFILES_PER_PAGE) {
		if (!stat->pages->next)
			goto out;
		stat->pages = stat->pages->next;
	}

	rec = &stat->pages->records[stat->pages->index++];
	rec->ip = ip;
	ftrace_add_profile(stat, rec);

 out:
	atomic_dec(&stat->disabled);

	return rec;
}

static void
function_profile_call(unsigned long ip, unsigned long parent_ip)
{
	struct ftrace_profile_stat *stat;
	struct ftrace_profile *rec;
	unsigned long flags;

	if (!ftrace_profile_enabled)
		return;

	local_irq_save(flags);

	stat = &__get_cpu_var(ftrace_profile_stats);
	if (!stat->hash || !ftrace_profile_enabled)
		goto out;

	rec = ftrace_find_profiled_func(stat, ip);
	if (!rec) {
		rec = ftrace_profile_alloc(stat, ip);
		if (!rec)
			goto out;
	}

	rec->counter++;
 out:
	local_irq_restore(flags);
}

#ifdef CONFIG_FUNCTION_GRAPH_TRACER
static int profile_graph_entry(struct ftrace_graph_ent *trace)
{
	function_profile_call(trace->func, 0);
	return 1;
}

static void profile_graph_return(struct ftrace_graph_ret *trace)
{
	struct ftrace_profile_stat *stat;
	unsigned long long calltime;
	struct ftrace_profile *rec;
	unsigned long flags;

	local_irq_save(flags);
	stat = &__get_cpu_var(ftrace_profile_stats);
	if (!stat->hash || !ftrace_profile_enabled)
		goto out;

	/* If the calltime was zero'd ignore it */
	if (!trace->calltime)
		goto out;

	calltime = trace->rettime - trace->calltime;

	if (!(trace_flags & TRACE_ITER_GRAPH_TIME)) {
		int index;

		index = trace->depth;

		/* Append this call time to the parent time to subtract */
		if (index)
			current->ret_stack[index - 1].subtime += calltime;

		if (current->ret_stack[index].subtime < calltime)
			calltime -= current->ret_stack[index].subtime;
		else
			calltime = 0;
	}

	rec = ftrace_find_profiled_func(stat, trace->func);
	if (rec) {
		rec->time += calltime;
		rec->time_squared += calltime * calltime;
	}

 out:
	local_irq_restore(flags);
}

static int register_ftrace_profiler(void)
{
	return register_ftrace_graph(&profile_graph_return,
				     &profile_graph_entry);
}

static void unregister_ftrace_profiler(void)
{
	unregister_ftrace_graph();
}
#else
static struct ftrace_ops ftrace_profile_ops __read_mostly = {
	.func		= function_profile_call,
};

static int register_ftrace_profiler(void)
{
	return register_ftrace_function(&ftrace_profile_ops);
}

static void unregister_ftrace_profiler(void)
{
	unregister_ftrace_function(&ftrace_profile_ops);
}
#endif /* CONFIG_FUNCTION_GRAPH_TRACER */

static ssize_t
ftrace_profile_write(struct file *filp, const char __user *ubuf,
		     size_t cnt, loff_t *ppos)
{
	unsigned long val;
	int ret;

	ret = kstrtoul_from_user(ubuf, cnt, 10, &val);
	if (ret)
		return ret;

	val = !!val;

	mutex_lock(&ftrace_profile_lock);
	if (ftrace_profile_enabled ^ val) {
		if (val) {
			ret = ftrace_profile_init();
			if (ret < 0) {
				cnt = ret;
				goto out;
			}

			ret = register_ftrace_profiler();
			if (ret < 0) {
				cnt = ret;
				goto out;
			}
			ftrace_profile_enabled = 1;
		} else {
			ftrace_profile_enabled = 0;
			/*
			 * unregister_ftrace_profiler calls stop_machine
			 * so this acts like an synchronize_sched.
			 */
			unregister_ftrace_profiler();
		}
	}
 out:
	mutex_unlock(&ftrace_profile_lock);

	*ppos += cnt;

	return cnt;
}

static ssize_t
ftrace_profile_read(struct file *filp, char __user *ubuf,
		     size_t cnt, loff_t *ppos)
{
	char buf[64];		/* big enough to hold a number */
	int r;

	r = sprintf(buf, "%u\n", ftrace_profile_enabled);
	return simple_read_from_buffer(ubuf, cnt, ppos, buf, r);
}

static const struct file_operations ftrace_profile_fops = {
	.open		= tracing_open_generic,
	.read		= ftrace_profile_read,
	.write		= ftrace_profile_write,
	.llseek		= default_llseek,
};

/* used to initialize the real stat files */
static struct tracer_stat function_stats __initdata = {
	.name		= "functions",
	.stat_start	= function_stat_start,
	.stat_next	= function_stat_next,
	.stat_cmp	= function_stat_cmp,
	.stat_headers	= function_stat_headers,
	.stat_show	= function_stat_show
};

static __init void ftrace_profile_debugfs(struct dentry *d_tracer)
{
	struct ftrace_profile_stat *stat;
	struct dentry *entry;
	char *name;
	int ret;
	int cpu;

	for_each_possible_cpu(cpu) {
		stat = &per_cpu(ftrace_profile_stats, cpu);

		/* allocate enough for function name + cpu number */
		name = kmalloc(32, GFP_KERNEL);
		if (!name) {
			/*
			 * The files created are permanent, if something happens
			 * we still do not free memory.
			 */
			WARN(1,
			     "Could not allocate stat file for cpu %d\n",
			     cpu);
			return;
		}
		stat->stat = function_stats;
		snprintf(name, 32, "function%d", cpu);
		stat->stat.name = name;
		ret = register_stat_tracer(&stat->stat);
		if (ret) {
			WARN(1,
			     "Could not register function stat for cpu %d\n",
			     cpu);
			kfree(name);
			return;
		}
	}

	entry = debugfs_create_file("function_profile_enabled", 0644,
				    d_tracer, NULL, &ftrace_profile_fops);
	if (!entry)
		pr_warning("Could not create debugfs "
			   "'function_profile_enabled' entry\n");
}

#else /* CONFIG_FUNCTION_PROFILER */
static __init void ftrace_profile_debugfs(struct dentry *d_tracer)
{
}
#endif /* CONFIG_FUNCTION_PROFILER */

static struct pid * const ftrace_swapper_pid = &init_struct_pid;

#ifdef CONFIG_DYNAMIC_FTRACE

#ifndef CONFIG_FTRACE_MCOUNT_RECORD
# error Dynamic ftrace depends on MCOUNT_RECORD
#endif

static struct hlist_head ftrace_func_hash[FTRACE_FUNC_HASHSIZE] __read_mostly;

struct ftrace_func_probe {
	struct hlist_node	node;
	struct ftrace_probe_ops	*ops;
	unsigned long		flags;
	unsigned long		ip;
	void			*data;
	struct rcu_head		rcu;
};

struct ftrace_func_entry {
	struct hlist_node hlist;
	unsigned long ip;
};

struct ftrace_hash {
	unsigned long		size_bits;
	struct hlist_head	*buckets;
	unsigned long		count;
	struct rcu_head		rcu;
};

/*
 * We make these constant because no one should touch them,
 * but they are used as the default "empty hash", to avoid allocating
 * it all the time. These are in a read only section such that if
 * anyone does try to modify it, it will cause an exception.
 */
static const struct hlist_head empty_buckets[1];
static const struct ftrace_hash empty_hash = {
	.buckets = (struct hlist_head *)empty_buckets,
};
#define EMPTY_HASH	((struct ftrace_hash *)&empty_hash)

static struct ftrace_ops global_ops = {
	.func			= ftrace_stub,
	.notrace_hash		= EMPTY_HASH,
	.filter_hash		= EMPTY_HASH,
};

static DEFINE_MUTEX(ftrace_regex_lock);

struct ftrace_page {
	struct ftrace_page	*next;
	struct dyn_ftrace	*records;
	int			index;
	int			size;
};

static struct ftrace_page *ftrace_new_pgs;

#define ENTRY_SIZE sizeof(struct dyn_ftrace)
#define ENTRIES_PER_PAGE (PAGE_SIZE / ENTRY_SIZE)

/* estimate from running different kernels */
#define NR_TO_INIT		10000

static struct ftrace_page	*ftrace_pages_start;
static struct ftrace_page	*ftrace_pages;

static bool ftrace_hash_empty(struct ftrace_hash *hash)
{
	return !hash || !hash->count;
}

static struct ftrace_func_entry *
ftrace_lookup_ip(struct ftrace_hash *hash, unsigned long ip)
{
	unsigned long key;
	struct ftrace_func_entry *entry;
	struct hlist_head *hhd;
	struct hlist_node *n;

	if (ftrace_hash_empty(hash))
		return NULL;

	if (hash->size_bits > 0)
		key = hash_long(ip, hash->size_bits);
	else
		key = 0;

	hhd = &hash->buckets[key];

	hlist_for_each_entry_rcu(entry, n, hhd, hlist) {
		if (entry->ip == ip)
			return entry;
	}
	return NULL;
}

static void __add_hash_entry(struct ftrace_hash *hash,
			     struct ftrace_func_entry *entry)
{
	struct hlist_head *hhd;
	unsigned long key;

	if (hash->size_bits)
		key = hash_long(entry->ip, hash->size_bits);
	else
		key = 0;

	hhd = &hash->buckets[key];
	hlist_add_head(&entry->hlist, hhd);
	hash->count++;
}

static int add_hash_entry(struct ftrace_hash *hash, unsigned long ip)
{
	struct ftrace_func_entry *entry;

	entry = kmalloc(sizeof(*entry), GFP_KERNEL);
	if (!entry)
		return -ENOMEM;

	entry->ip = ip;
	__add_hash_entry(hash, entry);

	return 0;
}

static void
free_hash_entry(struct ftrace_hash *hash,
		  struct ftrace_func_entry *entry)
{
	hlist_del(&entry->hlist);
	kfree(entry);
	hash->count--;
}

static void
remove_hash_entry(struct ftrace_hash *hash,
		  struct ftrace_func_entry *entry)
{
	hlist_del(&entry->hlist);
	hash->count--;
}

static void ftrace_hash_clear(struct ftrace_hash *hash)
{
	struct hlist_head *hhd;
	struct hlist_node *tp, *tn;
	struct ftrace_func_entry *entry;
	int size = 1 << hash->size_bits;
	int i;

	if (!hash->count)
		return;

	for (i = 0; i < size; i++) {
		hhd = &hash->buckets[i];
		hlist_for_each_entry_safe(entry, tp, tn, hhd, hlist)
			free_hash_entry(hash, entry);
	}
	FTRACE_WARN_ON(hash->count);
}

static void free_ftrace_hash(struct ftrace_hash *hash)
{
	if (!hash || hash == EMPTY_HASH)
		return;
	ftrace_hash_clear(hash);
	kfree(hash->buckets);
	kfree(hash);
}

static void __free_ftrace_hash_rcu(struct rcu_head *rcu)
{
	struct ftrace_hash *hash;

	hash = container_of(rcu, struct ftrace_hash, rcu);
	free_ftrace_hash(hash);
}

static void free_ftrace_hash_rcu(struct ftrace_hash *hash)
{
	if (!hash || hash == EMPTY_HASH)
		return;
	call_rcu_sched(&hash->rcu, __free_ftrace_hash_rcu);
}

void ftrace_free_filter(struct ftrace_ops *ops)
{
	free_ftrace_hash(ops->filter_hash);
	free_ftrace_hash(ops->notrace_hash);
}

static struct ftrace_hash *alloc_ftrace_hash(int size_bits)
{
	struct ftrace_hash *hash;
	int size;

	hash = kzalloc(sizeof(*hash), GFP_KERNEL);
	if (!hash)
		return NULL;

	size = 1 << size_bits;
	hash->buckets = kcalloc(size, sizeof(*hash->buckets), GFP_KERNEL);

	if (!hash->buckets) {
		kfree(hash);
		return NULL;
	}

	hash->size_bits = size_bits;

	return hash;
}

static struct ftrace_hash *
alloc_and_copy_ftrace_hash(int size_bits, struct ftrace_hash *hash)
{
	struct ftrace_func_entry *entry;
	struct ftrace_hash *new_hash;
	struct hlist_node *tp;
	int size;
	int ret;
	int i;

	new_hash = alloc_ftrace_hash(size_bits);
	if (!new_hash)
		return NULL;

	/* Empty hash? */
	if (ftrace_hash_empty(hash))
		return new_hash;

	size = 1 << hash->size_bits;
	for (i = 0; i < size; i++) {
		hlist_for_each_entry(entry, tp, &hash->buckets[i], hlist) {
			ret = add_hash_entry(new_hash, entry->ip);
			if (ret < 0)
				goto free_hash;
		}
	}

	FTRACE_WARN_ON(new_hash->count != hash->count);

	return new_hash;

 free_hash:
	free_ftrace_hash(new_hash);
	return NULL;
}

static void
ftrace_hash_rec_disable(struct ftrace_ops *ops, int filter_hash);
static void
ftrace_hash_rec_enable(struct ftrace_ops *ops, int filter_hash);

static int
ftrace_hash_move(struct ftrace_ops *ops, int enable,
		 struct ftrace_hash **dst, struct ftrace_hash *src)
{
	struct ftrace_func_entry *entry;
	struct hlist_node *tp, *tn;
	struct hlist_head *hhd;
	struct ftrace_hash *old_hash;
	struct ftrace_hash *new_hash;
	unsigned long key;
	int size = src->count;
	int bits = 0;
	int ret;
	int i;

	/*
	 * Remove the current set, update the hash and add
	 * them back.
	 */
	ftrace_hash_rec_disable(ops, enable);

	/*
	 * If the new source is empty, just free dst and assign it
	 * the empty_hash.
	 */
	if (!src->count) {
		free_ftrace_hash_rcu(*dst);
		rcu_assign_pointer(*dst, EMPTY_HASH);
		/* still need to update the function records */
		ret = 0;
		goto out;
	}

	/*
	 * Make the hash size about 1/2 the # found
	 */
	for (size /= 2; size; size >>= 1)
		bits++;

	/* Don't allocate too much */
	if (bits > FTRACE_HASH_MAX_BITS)
		bits = FTRACE_HASH_MAX_BITS;

	ret = -ENOMEM;
	new_hash = alloc_ftrace_hash(bits);
	if (!new_hash)
		goto out;

	size = 1 << src->size_bits;
	for (i = 0; i < size; i++) {
		hhd = &src->buckets[i];
		hlist_for_each_entry_safe(entry, tp, tn, hhd, hlist) {
			if (bits > 0)
				key = hash_long(entry->ip, bits);
			else
				key = 0;
			remove_hash_entry(src, entry);
			__add_hash_entry(new_hash, entry);
		}
	}

	old_hash = *dst;
	rcu_assign_pointer(*dst, new_hash);
	free_ftrace_hash_rcu(old_hash);

	ret = 0;
 out:
	/*
	 * Enable regardless of ret:
	 *  On success, we enable the new hash.
	 *  On failure, we re-enable the original hash.
	 */
	ftrace_hash_rec_enable(ops, enable);

	return ret;
}

/*
 * Test the hashes for this ops to see if we want to call
 * the ops->func or not.
 *
 * It's a match if the ip is in the ops->filter_hash or
 * the filter_hash does not exist or is empty,
 *  AND
 * the ip is not in the ops->notrace_hash.
 *
 * This needs to be called with preemption disabled as
 * the hashes are freed with call_rcu_sched().
 */
static int
ftrace_ops_test(struct ftrace_ops *ops, unsigned long ip)
{
	struct ftrace_hash *filter_hash;
	struct ftrace_hash *notrace_hash;
	int ret;

	filter_hash = rcu_dereference_raw(ops->filter_hash);
	notrace_hash = rcu_dereference_raw(ops->notrace_hash);

	if ((ftrace_hash_empty(filter_hash) ||
	     ftrace_lookup_ip(filter_hash, ip)) &&
	    (ftrace_hash_empty(notrace_hash) ||
	     !ftrace_lookup_ip(notrace_hash, ip)))
		ret = 1;
	else
		ret = 0;

	return ret;
}

/*
 * This is a double for. Do not use 'break' to break out of the loop,
 * you must use a goto.
 */
#define do_for_each_ftrace_rec(pg, rec)					\
	for (pg = ftrace_pages_start; pg; pg = pg->next) {		\
		int _____i;						\
		for (_____i = 0; _____i < pg->index; _____i++) {	\
			rec = &pg->records[_____i];

#define while_for_each_ftrace_rec()		\
		}				\
	}


static int ftrace_cmp_recs(const void *a, const void *b)
{
	const struct dyn_ftrace *reca = a;
	const struct dyn_ftrace *recb = b;

	if (reca->ip > recb->ip)
		return 1;
	if (reca->ip < recb->ip)
		return -1;
	return 0;
}

/**
 * ftrace_location - return true if the ip giving is a traced location
 * @ip: the instruction pointer to check
 *
 * Returns 1 if @ip given is a pointer to a ftrace location.
 * That is, the instruction that is either a NOP or call to
 * the function tracer. It checks the ftrace internal tables to
 * determine if the address belongs or not.
 */
int ftrace_location(unsigned long ip)
{
	struct ftrace_page *pg;
	struct dyn_ftrace *rec;
	struct dyn_ftrace key;

	key.ip = ip;

	for (pg = ftrace_pages_start; pg; pg = pg->next) {
		rec = bsearch(&key, pg->records, pg->index,
			      sizeof(struct dyn_ftrace),
			      ftrace_cmp_recs);
		if (rec)
			return 1;
	}

	return 0;
}

static void __ftrace_hash_rec_update(struct ftrace_ops *ops,
				     int filter_hash,
				     bool inc)
{
	struct ftrace_hash *hash;
	struct ftrace_hash *other_hash;
	struct ftrace_page *pg;
	struct dyn_ftrace *rec;
	int count = 0;
	int all = 0;

	/* Only update if the ops has been registered */
	if (!(ops->flags & FTRACE_OPS_FL_ENABLED))
		return;

	/*
	 * In the filter_hash case:
	 *   If the count is zero, we update all records.
	 *   Otherwise we just update the items in the hash.
	 *
	 * In the notrace_hash case:
	 *   We enable the update in the hash.
	 *   As disabling notrace means enabling the tracing,
	 *   and enabling notrace means disabling, the inc variable
	 *   gets inversed.
	 */
	if (filter_hash) {
		hash = ops->filter_hash;
		other_hash = ops->notrace_hash;
		if (ftrace_hash_empty(hash))
			all = 1;
	} else {
		inc = !inc;
		hash = ops->notrace_hash;
		other_hash = ops->filter_hash;
		/*
		 * If the notrace hash has no items,
		 * then there's nothing to do.
		 */
		if (ftrace_hash_empty(hash))
			return;
	}

	do_for_each_ftrace_rec(pg, rec) {
		int in_other_hash = 0;
		int in_hash = 0;
		int match = 0;

		if (all) {
			/*
			 * Only the filter_hash affects all records.
			 * Update if the record is not in the notrace hash.
			 */
			if (!other_hash || !ftrace_lookup_ip(other_hash, rec->ip))
				match = 1;
		} else {
			in_hash = !!ftrace_lookup_ip(hash, rec->ip);
			in_other_hash = !!ftrace_lookup_ip(other_hash, rec->ip);

			/*
			 *
			 */
			if (filter_hash && in_hash && !in_other_hash)
				match = 1;
			else if (!filter_hash && in_hash &&
				 (in_other_hash || ftrace_hash_empty(other_hash)))
				match = 1;
		}
		if (!match)
			continue;

		if (inc) {
			rec->flags++;
			if (FTRACE_WARN_ON((rec->flags & ~FTRACE_FL_MASK) == FTRACE_REF_MAX))
				return;
		} else {
			if (FTRACE_WARN_ON((rec->flags & ~FTRACE_FL_MASK) == 0))
				return;
			rec->flags--;
		}
		count++;
		/* Shortcut, if we handled all records, we are done. */
		if (!all && count == hash->count)
			return;
	} while_for_each_ftrace_rec();
}

static void ftrace_hash_rec_disable(struct ftrace_ops *ops,
				    int filter_hash)
{
	__ftrace_hash_rec_update(ops, filter_hash, 0);
}

static void ftrace_hash_rec_enable(struct ftrace_ops *ops,
				   int filter_hash)
{
	__ftrace_hash_rec_update(ops, filter_hash, 1);
}

static struct dyn_ftrace *ftrace_alloc_dyn_node(unsigned long ip)
{
	if (ftrace_pages->index == ftrace_pages->size) {
		/* We should have allocated enough */
		if (WARN_ON(!ftrace_pages->next))
			return NULL;
		ftrace_pages = ftrace_pages->next;
	}

	return &ftrace_pages->records[ftrace_pages->index++];
}

static struct dyn_ftrace *
ftrace_record_ip(unsigned long ip)
{
	struct dyn_ftrace *rec;

	if (ftrace_disabled)
		return NULL;

	rec = ftrace_alloc_dyn_node(ip);
	if (!rec)
		return NULL;

	rec->ip = ip;

	return rec;
}

static void print_ip_ins(const char *fmt, unsigned char *p)
{
	int i;

	printk(KERN_CONT "%s", fmt);

	for (i = 0; i < MCOUNT_INSN_SIZE; i++)
		printk(KERN_CONT "%s%02x", i ? ":" : "", p[i]);
}

/**
 * ftrace_bug - report and shutdown function tracer
 * @failed: The failed type (EFAULT, EINVAL, EPERM)
 * @ip: The address that failed
 *
 * The arch code that enables or disables the function tracing
 * can call ftrace_bug() when it has detected a problem in
 * modifying the code. @failed should be one of either:
 * EFAULT - if the problem happens on reading the @ip address
 * EINVAL - if what is read at @ip is not what was expected
 * EPERM - if the problem happens on writting to the @ip address
 */
void ftrace_bug(int failed, unsigned long ip)
{
	switch (failed) {
	case -EFAULT:
		FTRACE_WARN_ON_ONCE(1);
		pr_info("ftrace faulted on modifying ");
		print_ip_sym(ip);
		break;
	case -EINVAL:
		FTRACE_WARN_ON_ONCE(1);
		pr_info("ftrace failed to modify ");
		print_ip_sym(ip);
		print_ip_ins(" actual: ", (unsigned char *)ip);
		printk(KERN_CONT "\n");
		break;
	case -EPERM:
		FTRACE_WARN_ON_ONCE(1);
		pr_info("ftrace faulted on writing ");
		print_ip_sym(ip);
		break;
	default:
		FTRACE_WARN_ON_ONCE(1);
		pr_info("ftrace faulted on unknown error ");
		print_ip_sym(ip);
	}
}


/* Return 1 if the address range is reserved for ftrace */
int ftrace_text_reserved(void *start, void *end)
{
	struct dyn_ftrace *rec;
	struct ftrace_page *pg;

	do_for_each_ftrace_rec(pg, rec) {
		if (rec->ip <= (unsigned long)end &&
		    rec->ip + MCOUNT_INSN_SIZE > (unsigned long)start)
			return 1;
	} while_for_each_ftrace_rec();
	return 0;
}

static int ftrace_check_record(struct dyn_ftrace *rec, int enable, int update)
{
	unsigned long flag = 0UL;

	/*
	 * If we are updating calls:
	 *
	 *   If the record has a ref count, then we need to enable it
	 *   because someone is using it.
	 *
	 *   Otherwise we make sure its disabled.
	 *
	 * If we are disabling calls, then disable all records that
	 * are enabled.
	 */
	if (enable && (rec->flags & ~FTRACE_FL_MASK))
		flag = FTRACE_FL_ENABLED;

	/* If the state of this record hasn't changed, then do nothing */
	if ((rec->flags & FTRACE_FL_ENABLED) == flag)
		return FTRACE_UPDATE_IGNORE;

	if (flag) {
		if (update)
			rec->flags |= FTRACE_FL_ENABLED;
		return FTRACE_UPDATE_MAKE_CALL;
	}

	if (update)
		rec->flags &= ~FTRACE_FL_ENABLED;

	return FTRACE_UPDATE_MAKE_NOP;
}

/**
 * ftrace_update_record, set a record that now is tracing or not
 * @rec: the record to update
 * @enable: set to 1 if the record is tracing, zero to force disable
 *
 * The records that represent all functions that can be traced need
 * to be updated when tracing has been enabled.
 */
int ftrace_update_record(struct dyn_ftrace *rec, int enable)
{
	return ftrace_check_record(rec, enable, 1);
}

/**
 * ftrace_test_record, check if the record has been enabled or not
 * @rec: the record to test
 * @enable: set to 1 to check if enabled, 0 if it is disabled
 *
 * The arch code may need to test if a record is already set to
 * tracing to determine how to modify the function code that it
 * represents.
 */
int ftrace_test_record(struct dyn_ftrace *rec, int enable)
{
	return ftrace_check_record(rec, enable, 0);
}

static int
__ftrace_replace_code(struct dyn_ftrace *rec, int enable)
{
	unsigned long ftrace_addr;
	int ret;

	ftrace_addr = (unsigned long)FTRACE_ADDR;

	ret = ftrace_update_record(rec, enable);

	switch (ret) {
	case FTRACE_UPDATE_IGNORE:
		return 0;

	case FTRACE_UPDATE_MAKE_CALL:
		return ftrace_make_call(rec, ftrace_addr);

	case FTRACE_UPDATE_MAKE_NOP:
		return ftrace_make_nop(NULL, rec, ftrace_addr);
	}

	return -1; /* unknow ftrace bug */
}

static void ftrace_replace_code(int update)
{
	struct dyn_ftrace *rec;
	struct ftrace_page *pg;
	int failed;

	if (unlikely(ftrace_disabled))
		return;

	do_for_each_ftrace_rec(pg, rec) {
		failed = __ftrace_replace_code(rec, update);
		if (failed) {
			ftrace_bug(failed, rec->ip);
			/* Stop processing */
			return;
		}
	} while_for_each_ftrace_rec();
}

struct ftrace_rec_iter {
	struct ftrace_page	*pg;
	int			index;
};

/**
 * ftrace_rec_iter_start, start up iterating over traced functions
 *
 * Returns an iterator handle that is used to iterate over all
 * the records that represent address locations where functions
 * are traced.
 *
 * May return NULL if no records are available.
 */
struct ftrace_rec_iter *ftrace_rec_iter_start(void)
{
	/*
	 * We only use a single iterator.
	 * Protected by the ftrace_lock mutex.
	 */
	static struct ftrace_rec_iter ftrace_rec_iter;
	struct ftrace_rec_iter *iter = &ftrace_rec_iter;

	iter->pg = ftrace_pages_start;
	iter->index = 0;

	/* Could have empty pages */
	while (iter->pg && !iter->pg->index)
		iter->pg = iter->pg->next;

	if (!iter->pg)
		return NULL;

	return iter;
}

/**
 * ftrace_rec_iter_next, get the next record to process.
 * @iter: The handle to the iterator.
 *
 * Returns the next iterator after the given iterator @iter.
 */
struct ftrace_rec_iter *ftrace_rec_iter_next(struct ftrace_rec_iter *iter)
{
	iter->index++;

	if (iter->index >= iter->pg->index) {
		iter->pg = iter->pg->next;
		iter->index = 0;

		/* Could have empty pages */
		while (iter->pg && !iter->pg->index)
			iter->pg = iter->pg->next;
	}

	if (!iter->pg)
		return NULL;

	return iter;
}

/**
 * ftrace_rec_iter_record, get the record at the iterator location
 * @iter: The current iterator location
 *
 * Returns the record that the current @iter is at.
 */
struct dyn_ftrace *ftrace_rec_iter_record(struct ftrace_rec_iter *iter)
{
	return &iter->pg->records[iter->index];
}

static int
ftrace_code_disable(struct module *mod, struct dyn_ftrace *rec)
{
	unsigned long ip;
	int ret;

	ip = rec->ip;

	if (unlikely(ftrace_disabled))
		return 0;

	ret = ftrace_make_nop(mod, rec, MCOUNT_ADDR);
	if (ret) {
		ftrace_bug(ret, ip);
		return 0;
	}
	return 1;
}

/*
 * archs can override this function if they must do something
 * before the modifying code is performed.
 */
int __weak ftrace_arch_code_modify_prepare(void)
{
	return 0;
}

/*
 * archs can override this function if they must do something
 * after the modifying code is performed.
 */
int __weak ftrace_arch_code_modify_post_process(void)
{
	return 0;
}

static int __ftrace_modify_code(void *data)
{
	int *command = data;

	if (*command & FTRACE_UPDATE_CALLS)
		ftrace_replace_code(1);
	else if (*command & FTRACE_DISABLE_CALLS)
		ftrace_replace_code(0);

	if (*command & FTRACE_UPDATE_TRACE_FUNC)
		ftrace_update_ftrace_func(ftrace_trace_function);

	if (*command & FTRACE_START_FUNC_RET)
		ftrace_enable_ftrace_graph_caller();
	else if (*command & FTRACE_STOP_FUNC_RET)
		ftrace_disable_ftrace_graph_caller();

	return 0;
}

/**
 * ftrace_run_stop_machine, go back to the stop machine method
 * @command: The command to tell ftrace what to do
 *
 * If an arch needs to fall back to the stop machine method, the
 * it can call this function.
 */
void ftrace_run_stop_machine(int command)
{
	stop_machine(__ftrace_modify_code, &command, NULL);
}

/**
 * arch_ftrace_update_code, modify the code to trace or not trace
 * @command: The command that needs to be done
 *
 * Archs can override this function if it does not need to
 * run stop_machine() to modify code.
 */
void __weak arch_ftrace_update_code(int command)
{
	ftrace_run_stop_machine(command);
}

static void ftrace_run_update_code(int command)
{
	int ret;

	ret = ftrace_arch_code_modify_prepare();
	FTRACE_WARN_ON(ret);
	if (ret)
		return;
	/*
	 * Do not call function tracer while we update the code.
	 * We are in stop machine.
	 */
	function_trace_stop++;

	/*
	 * By default we use stop_machine() to modify the code.
	 * But archs can do what ever they want as long as it
	 * is safe. The stop_machine() is the safest, but also
	 * produces the most overhead.
	 */
	arch_ftrace_update_code(command);

#ifndef CONFIG_HAVE_FUNCTION_TRACE_MCOUNT_TEST
	/*
	 * For archs that call ftrace_test_stop_func(), we must
	 * wait till after we update all the function callers
	 * before we update the callback. This keeps different
	 * ops that record different functions from corrupting
	 * each other.
	 */
	__ftrace_trace_function = __ftrace_trace_function_delay;
#endif
	function_trace_stop--;

	ret = ftrace_arch_code_modify_post_process();
	FTRACE_WARN_ON(ret);
}

static ftrace_func_t saved_ftrace_func;
static int ftrace_start_up;
static int global_start_up;

static void ftrace_startup_enable(int command)
{
	if (saved_ftrace_func != ftrace_trace_function) {
		saved_ftrace_func = ftrace_trace_function;
		command |= FTRACE_UPDATE_TRACE_FUNC;
	}

	if (!command || !ftrace_enabled)
		return;

	ftrace_run_update_code(command);
}

static int ftrace_startup(struct ftrace_ops *ops, int command)
{
	bool hash_enable = true;

	if (unlikely(ftrace_disabled))
		return -ENODEV;

	ftrace_start_up++;
	command |= FTRACE_UPDATE_CALLS;

	/* ops marked global share the filter hashes */
	if (ops->flags & FTRACE_OPS_FL_GLOBAL) {
		ops = &global_ops;
		/* Don't update hash if global is already set */
		if (global_start_up)
			hash_enable = false;
		global_start_up++;
	}

	ops->flags |= FTRACE_OPS_FL_ENABLED;
	if (hash_enable)
		ftrace_hash_rec_enable(ops, 1);

	ftrace_startup_enable(command);

	return 0;
}

static void ftrace_shutdown(struct ftrace_ops *ops, int command)
{
	bool hash_disable = true;

	if (unlikely(ftrace_disabled))
		return;

	ftrace_start_up--;
	/*
	 * Just warn in case of unbalance, no need to kill ftrace, it's not
	 * critical but the ftrace_call callers may be never nopped again after
	 * further ftrace uses.
	 */
	WARN_ON_ONCE(ftrace_start_up < 0);

	if (ops->flags & FTRACE_OPS_FL_GLOBAL) {
		ops = &global_ops;
		global_start_up--;
		WARN_ON_ONCE(global_start_up < 0);
		/* Don't update hash if global still has users */
		if (global_start_up) {
			WARN_ON_ONCE(!ftrace_start_up);
			hash_disable = false;
		}
	}

	if (hash_disable)
		ftrace_hash_rec_disable(ops, 1);

	if (ops != &global_ops || !global_start_up)
		ops->flags &= ~FTRACE_OPS_FL_ENABLED;

	command |= FTRACE_UPDATE_CALLS;

	if (saved_ftrace_func != ftrace_trace_function) {
		saved_ftrace_func = ftrace_trace_function;
		command |= FTRACE_UPDATE_TRACE_FUNC;
	}

	if (!command || !ftrace_enabled)
		return;

	ftrace_run_update_code(command);
}

static void ftrace_startup_sysctl(void)
{
	if (unlikely(ftrace_disabled))
		return;

	/* Force update next time */
	saved_ftrace_func = NULL;
	/* ftrace_start_up is true if we want ftrace running */
	if (ftrace_start_up)
		ftrace_run_update_code(FTRACE_UPDATE_CALLS);
}

static void ftrace_shutdown_sysctl(void)
{
	if (unlikely(ftrace_disabled))
		return;

	/* ftrace_start_up is true if ftrace is running */
	if (ftrace_start_up)
		ftrace_run_update_code(FTRACE_DISABLE_CALLS);
}

static cycle_t		ftrace_update_time;
static unsigned long	ftrace_update_cnt;
unsigned long		ftrace_update_tot_cnt;

static int ops_traces_mod(struct ftrace_ops *ops)
{
	struct ftrace_hash *hash;

	hash = ops->filter_hash;
	return ftrace_hash_empty(hash);
}

static int ftrace_update_code(struct module *mod)
{
	struct ftrace_page *pg;
	struct dyn_ftrace *p;
	cycle_t start, stop;
	unsigned long ref = 0;
	int i;

	/*
	 * When adding a module, we need to check if tracers are
	 * currently enabled and if they are set to trace all functions.
	 * If they are, we need to enable the module functions as well
	 * as update the reference counts for those function records.
	 */
	if (mod) {
		struct ftrace_ops *ops;

		for (ops = ftrace_ops_list;
		     ops != &ftrace_list_end; ops = ops->next) {
			if (ops->flags & FTRACE_OPS_FL_ENABLED &&
			    ops_traces_mod(ops))
				ref++;
		}
	}

	start = ftrace_now(raw_smp_processor_id());
	ftrace_update_cnt = 0;

	for (pg = ftrace_new_pgs; pg; pg = pg->next) {

		for (i = 0; i < pg->index; i++) {
			/* If something went wrong, bail without enabling anything */
			if (unlikely(ftrace_disabled))
				return -1;

			p = &pg->records[i];
			p->flags = ref;

			/*
			 * Do the initial record conversion from mcount jump
			 * to the NOP instructions.
			 */
			if (!ftrace_code_disable(mod, p))
				break;

			ftrace_update_cnt++;

			/*
			 * If the tracing is enabled, go ahead and enable the record.
			 *
			 * The reason not to enable the record immediatelly is the
			 * inherent check of ftrace_make_nop/ftrace_make_call for
			 * correct previous instructions.  Making first the NOP
			 * conversion puts the module to the correct state, thus
			 * passing the ftrace_make_call check.
			 */
			if (ftrace_start_up && ref) {
				int failed = __ftrace_replace_code(p, 1);
				if (failed)
					ftrace_bug(failed, p->ip);
			}
		}
	}

	ftrace_new_pgs = NULL;

	stop = ftrace_now(raw_smp_processor_id());
	ftrace_update_time = stop - start;
	ftrace_update_tot_cnt += ftrace_update_cnt;

	return 0;
}

static int ftrace_allocate_records(struct ftrace_page *pg, int count)
{
	int order;
	int cnt;

	if (WARN_ON(!count))
		return -EINVAL;

	order = get_count_order(DIV_ROUND_UP(count, ENTRIES_PER_PAGE));

	/*
	 * We want to fill as much as possible. No more than a page
	 * may be empty.
	 */
	while ((PAGE_SIZE << order) / ENTRY_SIZE >= count + ENTRIES_PER_PAGE)
		order--;

 again:
	pg->records = (void *)__get_free_pages(GFP_KERNEL | __GFP_ZERO, order);

	if (!pg->records) {
		/* if we can't allocate this size, try something smaller */
		if (!order)
			return -ENOMEM;
		order >>= 1;
		goto again;
	}

	cnt = (PAGE_SIZE << order) / ENTRY_SIZE;
	pg->size = cnt;

	if (cnt > count)
		cnt = count;

	return cnt;
}

static struct ftrace_page *
ftrace_allocate_pages(unsigned long num_to_init)
{
	struct ftrace_page *start_pg;
	struct ftrace_page *pg;
	int order;
	int cnt;

	if (!num_to_init)
		return 0;

	start_pg = pg = kzalloc(sizeof(*pg), GFP_KERNEL);
	if (!pg)
		return NULL;

	/*
	 * Try to allocate as much as possible in one continues
	 * location that fills in all of the space. We want to
	 * waste as little space as possible.
	 */
	for (;;) {
		cnt = ftrace_allocate_records(pg, num_to_init);
		if (cnt < 0)
			goto free_pages;

		num_to_init -= cnt;
		if (!num_to_init)
			break;

		pg->next = kzalloc(sizeof(*pg), GFP_KERNEL);
		if (!pg->next)
			goto free_pages;

		pg = pg->next;
	}

	return start_pg;

 free_pages:
	while (start_pg) {
		order = get_count_order(pg->size / ENTRIES_PER_PAGE);
		free_pages((unsigned long)pg->records, order);
		start_pg = pg->next;
		kfree(pg);
		pg = start_pg;
	}
	pr_info("ftrace: FAILED to allocate memory for functions\n");
	return NULL;
}

static int __init ftrace_dyn_table_alloc(unsigned long num_to_init)
{
	int cnt;

	if (!num_to_init) {
		pr_info("ftrace: No functions to be traced?\n");
		return -1;
	}

	cnt = num_to_init / ENTRIES_PER_PAGE;
	pr_info("ftrace: allocating %ld entries in %d pages\n",
		num_to_init, cnt + 1);

	return 0;
}

#define FTRACE_BUFF_MAX (KSYM_SYMBOL_LEN+4) /* room for wildcards */

struct ftrace_iterator {
	loff_t				pos;
	loff_t				func_pos;
	struct ftrace_page		*pg;
	struct dyn_ftrace		*func;
	struct ftrace_func_probe	*probe;
	struct trace_parser		parser;
	struct ftrace_hash		*hash;
	struct ftrace_ops		*ops;
	int				hidx;
	int				idx;
	unsigned			flags;
};

static void *
t_hash_next(struct seq_file *m, loff_t *pos)
{
	struct ftrace_iterator *iter = m->private;
	struct hlist_node *hnd = NULL;
	struct hlist_head *hhd;

	(*pos)++;
	iter->pos = *pos;

	if (iter->probe)
		hnd = &iter->probe->node;
 retry:
	if (iter->hidx >= FTRACE_FUNC_HASHSIZE)
		return NULL;

	hhd = &ftrace_func_hash[iter->hidx];

	if (hlist_empty(hhd)) {
		iter->hidx++;
		hnd = NULL;
		goto retry;
	}

	if (!hnd)
		hnd = hhd->first;
	else {
		hnd = hnd->next;
		if (!hnd) {
			iter->hidx++;
			goto retry;
		}
	}

	if (WARN_ON_ONCE(!hnd))
		return NULL;

	iter->probe = hlist_entry(hnd, struct ftrace_func_probe, node);

	return iter;
}

static void *t_hash_start(struct seq_file *m, loff_t *pos)
{
	struct ftrace_iterator *iter = m->private;
	void *p = NULL;
	loff_t l;

	if (!(iter->flags & FTRACE_ITER_DO_HASH))
		return NULL;

	if (iter->func_pos > *pos)
		return NULL;

	iter->hidx = 0;
	for (l = 0; l <= (*pos - iter->func_pos); ) {
		p = t_hash_next(m, &l);
		if (!p)
			break;
	}
	if (!p)
		return NULL;

	/* Only set this if we have an item */
	iter->flags |= FTRACE_ITER_HASH;

	return iter;
}

static int
t_hash_show(struct seq_file *m, struct ftrace_iterator *iter)
{
	struct ftrace_func_probe *rec;

	rec = iter->probe;
	if (WARN_ON_ONCE(!rec))
		return -EIO;

	if (rec->ops->print)
		return rec->ops->print(m, rec->ip, rec->ops, rec->data);

	seq_printf(m, "%ps:%ps", (void *)rec->ip, (void *)rec->ops->func);

	if (rec->data)
		seq_printf(m, ":%p", rec->data);
	seq_putc(m, '\n');

	return 0;
}

static void *
t_next(struct seq_file *m, void *v, loff_t *pos)
{
	struct ftrace_iterator *iter = m->private;
	struct ftrace_ops *ops = iter->ops;
	struct dyn_ftrace *rec = NULL;

	if (unlikely(ftrace_disabled))
		return NULL;

	if (iter->flags & FTRACE_ITER_HASH)
		return t_hash_next(m, pos);

	(*pos)++;
	iter->pos = iter->func_pos = *pos;

	if (iter->flags & FTRACE_ITER_PRINTALL)
		return t_hash_start(m, pos);

 retry:
	if (iter->idx >= iter->pg->index) {
		if (iter->pg->next) {
			iter->pg = iter->pg->next;
			iter->idx = 0;
			goto retry;
		}
	} else {
		rec = &iter->pg->records[iter->idx++];
		if (((iter->flags & FTRACE_ITER_FILTER) &&
		     !(ftrace_lookup_ip(ops->filter_hash, rec->ip))) ||

		    ((iter->flags & FTRACE_ITER_NOTRACE) &&
		     !ftrace_lookup_ip(ops->notrace_hash, rec->ip)) ||

		    ((iter->flags & FTRACE_ITER_ENABLED) &&
		     !(rec->flags & ~FTRACE_FL_MASK))) {

			rec = NULL;
			goto retry;
		}
	}

	if (!rec)
		return t_hash_start(m, pos);

	iter->func = rec;

	return iter;
}

static void reset_iter_read(struct ftrace_iterator *iter)
{
	iter->pos = 0;
	iter->func_pos = 0;
	iter->flags &= ~(FTRACE_ITER_PRINTALL | FTRACE_ITER_HASH);
}

static void *t_start(struct seq_file *m, loff_t *pos)
{
	struct ftrace_iterator *iter = m->private;
	struct ftrace_ops *ops = iter->ops;
	void *p = NULL;
	loff_t l;

	mutex_lock(&ftrace_lock);

	if (unlikely(ftrace_disabled))
		return NULL;

	/*
	 * If an lseek was done, then reset and start from beginning.
	 */
	if (*pos < iter->pos)
		reset_iter_read(iter);

	/*
	 * For set_ftrace_filter reading, if we have the filter
	 * off, we can short cut and just print out that all
	 * functions are enabled.
	 */
	if (iter->flags & FTRACE_ITER_FILTER &&
	    ftrace_hash_empty(ops->filter_hash)) {
		if (*pos > 0)
			return t_hash_start(m, pos);
		iter->flags |= FTRACE_ITER_PRINTALL;
		/* reset in case of seek/pread */
		iter->flags &= ~FTRACE_ITER_HASH;
		return iter;
	}

	if (iter->flags & FTRACE_ITER_HASH)
		return t_hash_start(m, pos);

	/*
	 * Unfortunately, we need to restart at ftrace_pages_start
	 * every time we let go of the ftrace_mutex. This is because
	 * those pointers can change without the lock.
	 */
	iter->pg = ftrace_pages_start;
	iter->idx = 0;
	for (l = 0; l <= *pos; ) {
		p = t_next(m, p, &l);
		if (!p)
			break;
	}

	if (!p)
		return t_hash_start(m, pos);

	return iter;
}

static void t_stop(struct seq_file *m, void *p)
{
	mutex_unlock(&ftrace_lock);
}

static int t_show(struct seq_file *m, void *v)
{
	struct ftrace_iterator *iter = m->private;
	struct dyn_ftrace *rec;

	if (iter->flags & FTRACE_ITER_HASH)
		return t_hash_show(m, iter);

	if (iter->flags & FTRACE_ITER_PRINTALL) {
		seq_printf(m, "#### all functions enabled ####\n");
		return 0;
	}

	rec = iter->func;

	if (!rec)
		return 0;

	seq_printf(m, "%ps", (void *)rec->ip);
	if (iter->flags & FTRACE_ITER_ENABLED)
		seq_printf(m, " (%ld)",
			   rec->flags & ~FTRACE_FL_MASK);
	seq_printf(m, "\n");

	return 0;
}

static const struct seq_operations show_ftrace_seq_ops = {
	.start = t_start,
	.next = t_next,
	.stop = t_stop,
	.show = t_show,
};

static int
ftrace_avail_open(struct inode *inode, struct file *file)
{
	struct ftrace_iterator *iter;
	int ret;

	if (unlikely(ftrace_disabled))
		return -ENODEV;

	iter = kzalloc(sizeof(*iter), GFP_KERNEL);
	if (!iter)
		return -ENOMEM;

	iter->pg = ftrace_pages_start;
	iter->ops = &global_ops;

	ret = seq_open(file, &show_ftrace_seq_ops);
	if (!ret) {
		struct seq_file *m = file->private_data;

		m->private = iter;
	} else {
		kfree(iter);
	}

	return ret;
}

static int
ftrace_enabled_open(struct inode *inode, struct file *file)
{
	struct ftrace_iterator *iter;
	int ret;

	if (unlikely(ftrace_disabled))
		return -ENODEV;

	iter = kzalloc(sizeof(*iter), GFP_KERNEL);
	if (!iter)
		return -ENOMEM;

	iter->pg = ftrace_pages_start;
	iter->flags = FTRACE_ITER_ENABLED;
	iter->ops = &global_ops;

	ret = seq_open(file, &show_ftrace_seq_ops);
	if (!ret) {
		struct seq_file *m = file->private_data;

		m->private = iter;
	} else {
		kfree(iter);
	}

	return ret;
}

static void ftrace_filter_reset(struct ftrace_hash *hash)
{
	mutex_lock(&ftrace_lock);
	ftrace_hash_clear(hash);
	mutex_unlock(&ftrace_lock);
}

/**
 * ftrace_regex_open - initialize function tracer filter files
 * @ops: The ftrace_ops that hold the hash filters
 * @flag: The type of filter to process
 * @inode: The inode, usually passed in to your open routine
 * @file: The file, usually passed in to your open routine
 *
 * ftrace_regex_open() initializes the filter files for the
 * @ops. Depending on @flag it may process the filter hash or
 * the notrace hash of @ops. With this called from the open
 * routine, you can use ftrace_filter_write() for the write
 * routine if @flag has FTRACE_ITER_FILTER set, or
 * ftrace_notrace_write() if @flag has FTRACE_ITER_NOTRACE set.
 * ftrace_regex_lseek() should be used as the lseek routine, and
 * release must call ftrace_regex_release().
 */
int
ftrace_regex_open(struct ftrace_ops *ops, int flag,
		  struct inode *inode, struct file *file)
{
	struct ftrace_iterator *iter;
	struct ftrace_hash *hash;
	int ret = 0;

	if (unlikely(ftrace_disabled))
		return -ENODEV;

	iter = kzalloc(sizeof(*iter), GFP_KERNEL);
	if (!iter)
		return -ENOMEM;

	if (trace_parser_get_init(&iter->parser, FTRACE_BUFF_MAX)) {
		kfree(iter);
		return -ENOMEM;
	}

	if (flag & FTRACE_ITER_NOTRACE)
		hash = ops->notrace_hash;
	else
		hash = ops->filter_hash;

	iter->ops = ops;
	iter->flags = flag;

	if (file->f_mode & FMODE_WRITE) {
		mutex_lock(&ftrace_lock);
		iter->hash = alloc_and_copy_ftrace_hash(FTRACE_HASH_DEFAULT_BITS, hash);
		mutex_unlock(&ftrace_lock);

		if (!iter->hash) {
			trace_parser_put(&iter->parser);
			kfree(iter);
			return -ENOMEM;
		}
	}

	mutex_lock(&ftrace_regex_lock);

	if ((file->f_mode & FMODE_WRITE) &&
	    (file->f_flags & O_TRUNC))
		ftrace_filter_reset(iter->hash);

	if (file->f_mode & FMODE_READ) {
		iter->pg = ftrace_pages_start;

		ret = seq_open(file, &show_ftrace_seq_ops);
		if (!ret) {
			struct seq_file *m = file->private_data;
			m->private = iter;
		} else {
			/* Failed */
			free_ftrace_hash(iter->hash);
			trace_parser_put(&iter->parser);
			kfree(iter);
		}
	} else
		file->private_data = iter;
	mutex_unlock(&ftrace_regex_lock);

	return ret;
}

static int
ftrace_filter_open(struct inode *inode, struct file *file)
{
	return ftrace_regex_open(&global_ops,
			FTRACE_ITER_FILTER | FTRACE_ITER_DO_HASH,
			inode, file);
}

static int
ftrace_notrace_open(struct inode *inode, struct file *file)
{
	return ftrace_regex_open(&global_ops, FTRACE_ITER_NOTRACE,
				 inode, file);
}

loff_t
ftrace_regex_lseek(struct file *file, loff_t offset, int origin)
{
	loff_t ret;

	if (file->f_mode & FMODE_READ)
		ret = seq_lseek(file, offset, origin);
	else
		file->f_pos = ret = 1;

	return ret;
}

static int ftrace_match(char *str, char *regex, int len, int type)
{
	int matched = 0;
	int slen;

	switch (type) {
	case MATCH_FULL:
		if (strcmp(str, regex) == 0)
			matched = 1;
		break;
	case MATCH_FRONT_ONLY:
		if (strncmp(str, regex, len) == 0)
			matched = 1;
		break;
	case MATCH_MIDDLE_ONLY:
		if (strstr(str, regex))
			matched = 1;
		break;
	case MATCH_END_ONLY:
		slen = strlen(str);
		if (slen >= len && memcmp(str + slen - len, regex, len) == 0)
			matched = 1;
		break;
	}

	return matched;
}

static int
enter_record(struct ftrace_hash *hash, struct dyn_ftrace *rec, int not)
{
	struct ftrace_func_entry *entry;
	int ret = 0;

	entry = ftrace_lookup_ip(hash, rec->ip);
	if (not) {
		/* Do nothing if it doesn't exist */
		if (!entry)
			return 0;

		free_hash_entry(hash, entry);
	} else {
		/* Do nothing if it exists */
		if (entry)
			return 0;

		ret = add_hash_entry(hash, rec->ip);
	}
	return ret;
}

static int
ftrace_match_record(struct dyn_ftrace *rec, char *mod,
		    char *regex, int len, int type)
{
	char str[KSYM_SYMBOL_LEN];
	char *modname;

	kallsyms_lookup(rec->ip, NULL, NULL, &modname, str);

	if (mod) {
		/* module lookup requires matching the module */
		if (!modname || strcmp(modname, mod))
			return 0;

		/* blank search means to match all funcs in the mod */
		if (!len)
			return 1;
	}

	return ftrace_match(str, regex, len, type);
}

static int
match_records(struct ftrace_hash *hash, char *buff,
	      int len, char *mod, int not)
{
	unsigned search_len = 0;
	struct ftrace_page *pg;
	struct dyn_ftrace *rec;
	int type = MATCH_FULL;
	char *search = buff;
	int found = 0;
	int ret;

	if (len) {
		type = filter_parse_regex(buff, len, &search, &not);
		search_len = strlen(search);
	}

	mutex_lock(&ftrace_lock);

	if (unlikely(ftrace_disabled))
		goto out_unlock;

	do_for_each_ftrace_rec(pg, rec) {
		if (ftrace_match_record(rec, mod, search, search_len, type)) {
			ret = enter_record(hash, rec, not);
			if (ret < 0) {
				found = ret;
				goto out_unlock;
			}
			found = 1;
		}
	} while_for_each_ftrace_rec();
 out_unlock:
	mutex_unlock(&ftrace_lock);

	return found;
}

static int
ftrace_match_records(struct ftrace_hash *hash, char *buff, int len)
{
	return match_records(hash, buff, len, NULL, 0);
}

static int
ftrace_match_module_records(struct ftrace_hash *hash, char *buff, char *mod)
{
	int not = 0;

	/* blank or '*' mean the same */
	if (strcmp(buff, "*") == 0)
		buff[0] = 0;

	/* handle the case of 'dont filter this module' */
	if (strcmp(buff, "!") == 0 || strcmp(buff, "!*") == 0) {
		buff[0] = 0;
		not = 1;
	}

	return match_records(hash, buff, strlen(buff), mod, not);
}

/*
 * We register the module command as a template to show others how
 * to register the a command as well.
 */

static int
ftrace_mod_callback(struct ftrace_hash *hash,
		    char *func, char *cmd, char *param, int enable)
{
	char *mod;
	int ret = -EINVAL;

	/*
	 * cmd == 'mod' because we only registered this func
	 * for the 'mod' ftrace_func_command.
	 * But if you register one func with multiple commands,
	 * you can tell which command was used by the cmd
	 * parameter.
	 */

	/* we must have a module name */
	if (!param)
		return ret;

	mod = strsep(&param, ":");
	if (!strlen(mod))
		return ret;

	ret = ftrace_match_module_records(hash, func, mod);
	if (!ret)
		ret = -EINVAL;
	if (ret < 0)
		return ret;

	return 0;
}

static struct ftrace_func_command ftrace_mod_cmd = {
	.name			= "mod",
	.func			= ftrace_mod_callback,
};

static int __init ftrace_mod_cmd_init(void)
{
	return register_ftrace_command(&ftrace_mod_cmd);
}
device_initcall(ftrace_mod_cmd_init);

static void
function_trace_probe_call(unsigned long ip, unsigned long parent_ip)
{
	struct ftrace_func_probe *entry;
	struct hlist_head *hhd;
	struct hlist_node *n;
	unsigned long key;

	key = hash_long(ip, FTRACE_HASH_BITS);

	hhd = &ftrace_func_hash[key];

	if (hlist_empty(hhd))
		return;

	/*
	 * Disable preemption for these calls to prevent a RCU grace
	 * period. This syncs the hash iteration and freeing of items
	 * on the hash. rcu_read_lock is too dangerous here.
	 */
	preempt_disable_notrace();
	hlist_for_each_entry_rcu(entry, n, hhd, node) {
		if (entry->ip == ip)
			entry->ops->func(ip, parent_ip, &entry->data);
	}
	preempt_enable_notrace();
}

static struct ftrace_ops trace_probe_ops __read_mostly =
{
	.func		= function_trace_probe_call,
};

static int ftrace_probe_registered;

static void __enable_ftrace_function_probe(void)
{
	int ret;
	int i;

	if (ftrace_probe_registered)
		return;

	for (i = 0; i < FTRACE_FUNC_HASHSIZE; i++) {
		struct hlist_head *hhd = &ftrace_func_hash[i];
		if (hhd->first)
			break;
	}
	/* Nothing registered? */
	if (i == FTRACE_FUNC_HASHSIZE)
		return;

	ret = __register_ftrace_function(&trace_probe_ops);
	if (!ret)
		ret = ftrace_startup(&trace_probe_ops, 0);

	ftrace_probe_registered = 1;
}

static void __disable_ftrace_function_probe(void)
{
	int ret;
	int i;

	if (!ftrace_probe_registered)
		return;

	for (i = 0; i < FTRACE_FUNC_HASHSIZE; i++) {
		struct hlist_head *hhd = &ftrace_func_hash[i];
		if (hhd->first)
			return;
	}

	/* no more funcs left */
	ret = __unregister_ftrace_function(&trace_probe_ops);
	if (!ret)
		ftrace_shutdown(&trace_probe_ops, 0);

	ftrace_probe_registered = 0;
}


static void ftrace_free_entry_rcu(struct rcu_head *rhp)
{
	struct ftrace_func_probe *entry =
		container_of(rhp, struct ftrace_func_probe, rcu);

	if (entry->ops->free)
		entry->ops->free(&entry->data);
	kfree(entry);
}


int
register_ftrace_function_probe(char *glob, struct ftrace_probe_ops *ops,
			      void *data)
{
	struct ftrace_func_probe *entry;
	struct ftrace_page *pg;
	struct dyn_ftrace *rec;
	int type, len, not;
	unsigned long key;
	int count = 0;
	char *search;

	type = filter_parse_regex(glob, strlen(glob), &search, &not);
	len = strlen(search);

	/* we do not support '!' for function probes */
	if (WARN_ON(not))
		return -EINVAL;

	mutex_lock(&ftrace_lock);

	if (unlikely(ftrace_disabled))
		goto out_unlock;

	do_for_each_ftrace_rec(pg, rec) {

		if (!ftrace_match_record(rec, NULL, search, len, type))
			continue;

		entry = kmalloc(sizeof(*entry), GFP_KERNEL);
		if (!entry) {
			/* If we did not process any, then return error */
			if (!count)
				count = -ENOMEM;
			goto out_unlock;
		}

		count++;

		entry->data = data;

		/*
		 * The caller might want to do something special
		 * for each function we find. We call the callback
		 * to give the caller an opportunity to do so.
		 */
		if (ops->callback) {
			if (ops->callback(rec->ip, &entry->data) < 0) {
				/* caller does not like this func */
				kfree(entry);
				continue;
			}
		}

		entry->ops = ops;
		entry->ip = rec->ip;

		key = hash_long(entry->ip, FTRACE_HASH_BITS);
		hlist_add_head_rcu(&entry->node, &ftrace_func_hash[key]);

	} while_for_each_ftrace_rec();
	__enable_ftrace_function_probe();

 out_unlock:
	mutex_unlock(&ftrace_lock);

	return count;
}

enum {
	PROBE_TEST_FUNC		= 1,
	PROBE_TEST_DATA		= 2
};

static void
__unregister_ftrace_function_probe(char *glob, struct ftrace_probe_ops *ops,
				  void *data, int flags)
{
	struct ftrace_func_probe *entry;
	struct hlist_node *n, *tmp;
	char str[KSYM_SYMBOL_LEN];
	int type = MATCH_FULL;
	int i, len = 0;
	char *search;

	if (glob && (strcmp(glob, "*") == 0 || !strlen(glob)))
		glob = NULL;
	else if (glob) {
		int not;

		type = filter_parse_regex(glob, strlen(glob), &search, &not);
		len = strlen(search);

		/* we do not support '!' for function probes */
		if (WARN_ON(not))
			return;
	}

	mutex_lock(&ftrace_lock);
	for (i = 0; i < FTRACE_FUNC_HASHSIZE; i++) {
		struct hlist_head *hhd = &ftrace_func_hash[i];

		hlist_for_each_entry_safe(entry, n, tmp, hhd, node) {

			/* break up if statements for readability */
			if ((flags & PROBE_TEST_FUNC) && entry->ops != ops)
				continue;

			if ((flags & PROBE_TEST_DATA) && entry->data != data)
				continue;

			/* do this last, since it is the most expensive */
			if (glob) {
				kallsyms_lookup(entry->ip, NULL, NULL,
						NULL, str);
				if (!ftrace_match(str, glob, len, type))
					continue;
			}

			hlist_del_rcu(&entry->node);
			call_rcu_sched(&entry->rcu, ftrace_free_entry_rcu);
		}
	}
	__disable_ftrace_function_probe();
	mutex_unlock(&ftrace_lock);
}

void
unregister_ftrace_function_probe(char *glob, struct ftrace_probe_ops *ops,
				void *data)
{
	__unregister_ftrace_function_probe(glob, ops, data,
					  PROBE_TEST_FUNC | PROBE_TEST_DATA);
}

void
unregister_ftrace_function_probe_func(char *glob, struct ftrace_probe_ops *ops)
{
	__unregister_ftrace_function_probe(glob, ops, NULL, PROBE_TEST_FUNC);
}

void unregister_ftrace_function_probe_all(char *glob)
{
	__unregister_ftrace_function_probe(glob, NULL, NULL, 0);
}

static LIST_HEAD(ftrace_commands);
static DEFINE_MUTEX(ftrace_cmd_mutex);

int register_ftrace_command(struct ftrace_func_command *cmd)
{
	struct ftrace_func_command *p;
	int ret = 0;

	mutex_lock(&ftrace_cmd_mutex);
	list_for_each_entry(p, &ftrace_commands, list) {
		if (strcmp(cmd->name, p->name) == 0) {
			ret = -EBUSY;
			goto out_unlock;
		}
	}
	list_add(&cmd->list, &ftrace_commands);
 out_unlock:
	mutex_unlock(&ftrace_cmd_mutex);

	return ret;
}

int unregister_ftrace_command(struct ftrace_func_command *cmd)
{
	struct ftrace_func_command *p, *n;
	int ret = -ENODEV;

	mutex_lock(&ftrace_cmd_mutex);
	list_for_each_entry_safe(p, n, &ftrace_commands, list) {
		if (strcmp(cmd->name, p->name) == 0) {
			ret = 0;
			list_del_init(&p->list);
			goto out_unlock;
		}
	}
 out_unlock:
	mutex_unlock(&ftrace_cmd_mutex);

	return ret;
}

static int ftrace_process_regex(struct ftrace_hash *hash,
				char *buff, int len, int enable)
{
	char *func, *command, *next = buff;
	struct ftrace_func_command *p;
	int ret = -EINVAL;

	func = strsep(&next, ":");

	if (!next) {
		ret = ftrace_match_records(hash, func, len);
		if (!ret)
			ret = -EINVAL;
		if (ret < 0)
			return ret;
		return 0;
	}

	/* command found */

	command = strsep(&next, ":");

	mutex_lock(&ftrace_cmd_mutex);
	list_for_each_entry(p, &ftrace_commands, list) {
		if (strcmp(p->name, command) == 0) {
			ret = p->func(hash, func, command, next, enable);
			goto out_unlock;
		}
	}
 out_unlock:
	mutex_unlock(&ftrace_cmd_mutex);

	return ret;
}

static ssize_t
ftrace_regex_write(struct file *file, const char __user *ubuf,
		   size_t cnt, loff_t *ppos, int enable)
{
	struct ftrace_iterator *iter;
	struct trace_parser *parser;
	ssize_t ret, read;

	if (!cnt)
		return 0;

	mutex_lock(&ftrace_regex_lock);

	ret = -ENODEV;
	if (unlikely(ftrace_disabled))
		goto out_unlock;

	if (file->f_mode & FMODE_READ) {
		struct seq_file *m = file->private_data;
		iter = m->private;
	} else
		iter = file->private_data;

	parser = &iter->parser;
	read = trace_get_user(parser, ubuf, cnt, ppos);

	if (read >= 0 && trace_parser_loaded(parser) &&
	    !trace_parser_cont(parser)) {
		ret = ftrace_process_regex(iter->hash, parser->buffer,
					   parser->idx, enable);
		trace_parser_clear(parser);
		if (ret)
			goto out_unlock;
	}

	ret = read;
out_unlock:
	mutex_unlock(&ftrace_regex_lock);

	return ret;
}

ssize_t
ftrace_filter_write(struct file *file, const char __user *ubuf,
		    size_t cnt, loff_t *ppos)
{
	return ftrace_regex_write(file, ubuf, cnt, ppos, 1);
}

ssize_t
ftrace_notrace_write(struct file *file, const char __user *ubuf,
		     size_t cnt, loff_t *ppos)
{
	return ftrace_regex_write(file, ubuf, cnt, ppos, 0);
}

static int
ftrace_set_regex(struct ftrace_ops *ops, unsigned char *buf, int len,
		 int reset, int enable)
{
	struct ftrace_hash **orig_hash;
	struct ftrace_hash *hash;
	int ret;

	/* All global ops uses the global ops filters */
	if (ops->flags & FTRACE_OPS_FL_GLOBAL)
		ops = &global_ops;

	if (unlikely(ftrace_disabled))
		return -ENODEV;

	if (enable)
		orig_hash = &ops->filter_hash;
	else
		orig_hash = &ops->notrace_hash;

	hash = alloc_and_copy_ftrace_hash(FTRACE_HASH_DEFAULT_BITS, *orig_hash);
	if (!hash)
		return -ENOMEM;

	mutex_lock(&ftrace_regex_lock);
	if (reset)
		ftrace_filter_reset(hash);
	if (buf && !ftrace_match_records(hash, buf, len)) {
		ret = -EINVAL;
		goto out_regex_unlock;
	}

	mutex_lock(&ftrace_lock);
	ret = ftrace_hash_move(ops, enable, orig_hash, hash);
	if (!ret && ops->flags & FTRACE_OPS_FL_ENABLED
	    && ftrace_enabled)
		ftrace_run_update_code(FTRACE_UPDATE_CALLS);

	mutex_unlock(&ftrace_lock);

 out_regex_unlock:
	mutex_unlock(&ftrace_regex_lock);

	free_ftrace_hash(hash);
	return ret;
}

/**
 * ftrace_set_filter - set a function to filter on in ftrace
 * @ops - the ops to set the filter with
 * @buf - the string that holds the function filter text.
 * @len - the length of the string.
 * @reset - non zero to reset all filters before applying this filter.
 *
 * Filters denote which functions should be enabled when tracing is enabled.
 * If @buf is NULL and reset is set, all functions will be enabled for tracing.
 */
int ftrace_set_filter(struct ftrace_ops *ops, unsigned char *buf,
		       int len, int reset)
{
	return ftrace_set_regex(ops, buf, len, reset, 1);
}
EXPORT_SYMBOL_GPL(ftrace_set_filter);

/**
 * ftrace_set_notrace - set a function to not trace in ftrace
 * @ops - the ops to set the notrace filter with
 * @buf - the string that holds the function notrace text.
 * @len - the length of the string.
 * @reset - non zero to reset all filters before applying this filter.
 *
 * Notrace Filters denote which functions should not be enabled when tracing
 * is enabled. If @buf is NULL and reset is set, all functions will be enabled
 * for tracing.
 */
int ftrace_set_notrace(struct ftrace_ops *ops, unsigned char *buf,
			int len, int reset)
{
	return ftrace_set_regex(ops, buf, len, reset, 0);
}
EXPORT_SYMBOL_GPL(ftrace_set_notrace);
/**
 * ftrace_set_filter - set a function to filter on in ftrace
 * @ops - the ops to set the filter with
 * @buf - the string that holds the function filter text.
 * @len - the length of the string.
 * @reset - non zero to reset all filters before applying this filter.
 *
 * Filters denote which functions should be enabled when tracing is enabled.
 * If @buf is NULL and reset is set, all functions will be enabled for tracing.
 */
void ftrace_set_global_filter(unsigned char *buf, int len, int reset)
{
	ftrace_set_regex(&global_ops, buf, len, reset, 1);
}
EXPORT_SYMBOL_GPL(ftrace_set_global_filter);

/**
 * ftrace_set_notrace - set a function to not trace in ftrace
 * @ops - the ops to set the notrace filter with
 * @buf - the string that holds the function notrace text.
 * @len - the length of the string.
 * @reset - non zero to reset all filters before applying this filter.
 *
 * Notrace Filters denote which functions should not be enabled when tracing
 * is enabled. If @buf is NULL and reset is set, all functions will be enabled
 * for tracing.
 */
void ftrace_set_global_notrace(unsigned char *buf, int len, int reset)
{
	ftrace_set_regex(&global_ops, buf, len, reset, 0);
}
EXPORT_SYMBOL_GPL(ftrace_set_global_notrace);

/*
 * command line interface to allow users to set filters on boot up.
 */
#define FTRACE_FILTER_SIZE		COMMAND_LINE_SIZE
static char ftrace_notrace_buf[FTRACE_FILTER_SIZE] __initdata;
static char ftrace_filter_buf[FTRACE_FILTER_SIZE] __initdata;

static int __init set_ftrace_notrace(char *str)
{
	strncpy(ftrace_notrace_buf, str, FTRACE_FILTER_SIZE);
	return 1;
}
__setup("ftrace_notrace=", set_ftrace_notrace);

static int __init set_ftrace_filter(char *str)
{
	strncpy(ftrace_filter_buf, str, FTRACE_FILTER_SIZE);
	return 1;
}
__setup("ftrace_filter=", set_ftrace_filter);

#ifdef CONFIG_FUNCTION_GRAPH_TRACER
static char ftrace_graph_buf[FTRACE_FILTER_SIZE] __initdata;
static int ftrace_set_func(unsigned long *array, int *idx, char *buffer);

static int __init set_graph_function(char *str)
{
	strlcpy(ftrace_graph_buf, str, FTRACE_FILTER_SIZE);
	return 1;
}
__setup("ftrace_graph_filter=", set_graph_function);

static void __init set_ftrace_early_graph(char *buf)
{
	int ret;
	char *func;

	while (buf) {
		func = strsep(&buf, ",");
		/* we allow only one expression at a time */
		ret = ftrace_set_func(ftrace_graph_funcs, &ftrace_graph_count,
				      func);
		if (ret)
			printk(KERN_DEBUG "ftrace: function %s not "
					  "traceable\n", func);
	}
}
#endif /* CONFIG_FUNCTION_GRAPH_TRACER */

void __init
ftrace_set_early_filter(struct ftrace_ops *ops, char *buf, int enable)
{
	char *func;

	while (buf) {
		func = strsep(&buf, ",");
		ftrace_set_regex(ops, func, strlen(func), 0, enable);
	}
}

static void __init set_ftrace_early_filters(void)
{
	if (ftrace_filter_buf[0])
		ftrace_set_early_filter(&global_ops, ftrace_filter_buf, 1);
	if (ftrace_notrace_buf[0])
		ftrace_set_early_filter(&global_ops, ftrace_notrace_buf, 0);
#ifdef CONFIG_FUNCTION_GRAPH_TRACER
	if (ftrace_graph_buf[0])
		set_ftrace_early_graph(ftrace_graph_buf);
#endif /* CONFIG_FUNCTION_GRAPH_TRACER */
}

int ftrace_regex_release(struct inode *inode, struct file *file)
{
	struct seq_file *m = (struct seq_file *)file->private_data;
	struct ftrace_iterator *iter;
	struct ftrace_hash **orig_hash;
	struct trace_parser *parser;
	int filter_hash;
	int ret;

	mutex_lock(&ftrace_regex_lock);
	if (file->f_mode & FMODE_READ) {
		iter = m->private;

		seq_release(inode, file);
	} else
		iter = file->private_data;

	parser = &iter->parser;
	if (trace_parser_loaded(parser)) {
		parser->buffer[parser->idx] = 0;
		ftrace_match_records(iter->hash, parser->buffer, parser->idx);
	}

	trace_parser_put(parser);

	if (file->f_mode & FMODE_WRITE) {
		filter_hash = !!(iter->flags & FTRACE_ITER_FILTER);

		if (filter_hash)
			orig_hash = &iter->ops->filter_hash;
		else
			orig_hash = &iter->ops->notrace_hash;

		mutex_lock(&ftrace_lock);
		ret = ftrace_hash_move(iter->ops, filter_hash,
				       orig_hash, iter->hash);
		if (!ret && (iter->ops->flags & FTRACE_OPS_FL_ENABLED)
		    && ftrace_enabled)
			ftrace_run_update_code(FTRACE_UPDATE_CALLS);

		mutex_unlock(&ftrace_lock);
	}
	free_ftrace_hash(iter->hash);
	kfree(iter);

	mutex_unlock(&ftrace_regex_lock);
	return 0;
}

static const struct file_operations ftrace_avail_fops = {
	.open = ftrace_avail_open,
	.read = seq_read,
	.llseek = seq_lseek,
	.release = seq_release_private,
};

static const struct file_operations ftrace_enabled_fops = {
	.open = ftrace_enabled_open,
	.read = seq_read,
	.llseek = seq_lseek,
	.release = seq_release_private,
};

static const struct file_operations ftrace_filter_fops = {
	.open = ftrace_filter_open,
	.read = seq_read,
	.write = ftrace_filter_write,
	.llseek = ftrace_regex_lseek,
	.release = ftrace_regex_release,
};

static const struct file_operations ftrace_notrace_fops = {
	.open = ftrace_notrace_open,
	.read = seq_read,
	.write = ftrace_notrace_write,
	.llseek = ftrace_regex_lseek,
	.release = ftrace_regex_release,
};

#ifdef CONFIG_FUNCTION_GRAPH_TRACER

static DEFINE_MUTEX(graph_lock);

int ftrace_graph_count;
int ftrace_graph_filter_enabled;
unsigned long ftrace_graph_funcs[FTRACE_GRAPH_MAX_FUNCS] __read_mostly;

static void *
__g_next(struct seq_file *m, loff_t *pos)
{
	if (*pos >= ftrace_graph_count)
		return NULL;
	return &ftrace_graph_funcs[*pos];
}

static void *
g_next(struct seq_file *m, void *v, loff_t *pos)
{
	(*pos)++;
	return __g_next(m, pos);
}

static void *g_start(struct seq_file *m, loff_t *pos)
{
	mutex_lock(&graph_lock);

	/* Nothing, tell g_show to print all functions are enabled */
	if (!ftrace_graph_filter_enabled && !*pos)
		return (void *)1;

	return __g_next(m, pos);
}

static void g_stop(struct seq_file *m, void *p)
{
	mutex_unlock(&graph_lock);
}

static int g_show(struct seq_file *m, void *v)
{
	unsigned long *ptr = v;

	if (!ptr)
		return 0;

	if (ptr == (unsigned long *)1) {
		seq_printf(m, "#### all functions enabled ####\n");
		return 0;
	}

	seq_printf(m, "%ps\n", (void *)*ptr);

	return 0;
}

static const struct seq_operations ftrace_graph_seq_ops = {
	.start = g_start,
	.next = g_next,
	.stop = g_stop,
	.show = g_show,
};

static int
ftrace_graph_open(struct inode *inode, struct file *file)
{
	int ret = 0;

	if (unlikely(ftrace_disabled))
		return -ENODEV;

	mutex_lock(&graph_lock);
	if ((file->f_mode & FMODE_WRITE) &&
	    (file->f_flags & O_TRUNC)) {
		ftrace_graph_filter_enabled = 0;
		ftrace_graph_count = 0;
		memset(ftrace_graph_funcs, 0, sizeof(ftrace_graph_funcs));
	}
	mutex_unlock(&graph_lock);

	if (file->f_mode & FMODE_READ)
		ret = seq_open(file, &ftrace_graph_seq_ops);

	return ret;
}

static int
ftrace_graph_release(struct inode *inode, struct file *file)
{
	if (file->f_mode & FMODE_READ)
		seq_release(inode, file);
	return 0;
}

static int
ftrace_set_func(unsigned long *array, int *idx, char *buffer)
{
	struct dyn_ftrace *rec;
	struct ftrace_page *pg;
	int search_len;
	int fail = 1;
	int type, not;
	char *search;
	bool exists;
	int i;

	/* decode regex */
	type = filter_parse_regex(buffer, strlen(buffer), &search, &not);
	if (!not && *idx >= FTRACE_GRAPH_MAX_FUNCS)
		return -EBUSY;

	search_len = strlen(search);

	mutex_lock(&ftrace_lock);

	if (unlikely(ftrace_disabled)) {
		mutex_unlock(&ftrace_lock);
		return -ENODEV;
	}

	do_for_each_ftrace_rec(pg, rec) {

		if (ftrace_match_record(rec, NULL, search, search_len, type)) {
			/* if it is in the array */
			exists = false;
			for (i = 0; i < *idx; i++) {
				if (array[i] == rec->ip) {
					exists = true;
					break;
				}
			}

			if (!not) {
				fail = 0;
				if (!exists) {
					array[(*idx)++] = rec->ip;
					if (*idx >= FTRACE_GRAPH_MAX_FUNCS)
						goto out;
				}
			} else {
				if (exists) {
					array[i] = array[--(*idx)];
					array[*idx] = 0;
					fail = 0;
				}
			}
		}
	} while_for_each_ftrace_rec();
out:
	mutex_unlock(&ftrace_lock);

	if (fail)
		return -EINVAL;

	ftrace_graph_filter_enabled = 1;
	return 0;
}

static ssize_t
ftrace_graph_write(struct file *file, const char __user *ubuf,
		   size_t cnt, loff_t *ppos)
{
	struct trace_parser parser;
	ssize_t read, ret;

	if (!cnt)
		return 0;

	mutex_lock(&graph_lock);

	if (trace_parser_get_init(&parser, FTRACE_BUFF_MAX)) {
		ret = -ENOMEM;
		goto out_unlock;
	}

	read = trace_get_user(&parser, ubuf, cnt, ppos);

	if (read >= 0 && trace_parser_loaded((&parser))) {
		parser.buffer[parser.idx] = 0;

		/* we allow only one expression at a time */
		ret = ftrace_set_func(ftrace_graph_funcs, &ftrace_graph_count,
					parser.buffer);
		if (ret)
			goto out_free;
	}

	ret = read;

out_free:
	trace_parser_put(&parser);
out_unlock:
	mutex_unlock(&graph_lock);

	return ret;
}

static const struct file_operations ftrace_graph_fops = {
	.open		= ftrace_graph_open,
	.read		= seq_read,
	.write		= ftrace_graph_write,
	.release	= ftrace_graph_release,
	.llseek		= seq_lseek,
};
#endif /* CONFIG_FUNCTION_GRAPH_TRACER */

static __init int ftrace_init_dyn_debugfs(struct dentry *d_tracer)
{

	trace_create_file("available_filter_functions", 0444,
			d_tracer, NULL, &ftrace_avail_fops);

	trace_create_file("enabled_functions", 0444,
			d_tracer, NULL, &ftrace_enabled_fops);

	trace_create_file("set_ftrace_filter", 0644, d_tracer,
			NULL, &ftrace_filter_fops);

	trace_create_file("set_ftrace_notrace", 0644, d_tracer,
				    NULL, &ftrace_notrace_fops);

#ifdef CONFIG_FUNCTION_GRAPH_TRACER
	trace_create_file("set_graph_function", 0444, d_tracer,
				    NULL,
				    &ftrace_graph_fops);
#endif /* CONFIG_FUNCTION_GRAPH_TRACER */

	return 0;
}

static void ftrace_swap_recs(void *a, void *b, int size)
{
	struct dyn_ftrace *reca = a;
	struct dyn_ftrace *recb = b;
	struct dyn_ftrace t;

	t = *reca;
	*reca = *recb;
	*recb = t;
}

static int ftrace_process_locs(struct module *mod,
			       unsigned long *start,
			       unsigned long *end)
{
	struct ftrace_page *pg;
	unsigned long count;
	unsigned long *p;
	unsigned long addr;
	unsigned long flags = 0; /* Shut up gcc */
	int ret = -ENOMEM;

	count = end - start;

	if (!count)
		return 0;

	pg = ftrace_allocate_pages(count);
	if (!pg)
		return -ENOMEM;

	mutex_lock(&ftrace_lock);

	/*
	 * Core and each module needs their own pages, as
	 * modules will free them when they are removed.
	 * Force a new page to be allocated for modules.
	 */
	if (!mod) {
		WARN_ON(ftrace_pages || ftrace_pages_start);
		/* First initialization */
		ftrace_pages = ftrace_pages_start = pg;
	} else {
		if (!ftrace_pages)
			goto out;

		if (WARN_ON(ftrace_pages->next)) {
			/* Hmm, we have free pages? */
			while (ftrace_pages->next)
				ftrace_pages = ftrace_pages->next;
		}

		ftrace_pages->next = pg;
		ftrace_pages = pg;
	}

	p = start;
	while (p < end) {
		addr = ftrace_call_adjust(*p++);
		/*
		 * Some architecture linkers will pad between
		 * the different mcount_loc sections of different
		 * object files to satisfy alignments.
		 * Skip any NULL pointers.
		 */
		if (!addr)
			continue;
		if (!ftrace_record_ip(addr))
			break;
	}

	/* These new locations need to be initialized */
	ftrace_new_pgs = pg;

	/* Make each individual set of pages sorted by ips */
	for (; pg; pg = pg->next)
		sort(pg->records, pg->index, sizeof(struct dyn_ftrace),
		     ftrace_cmp_recs, ftrace_swap_recs);

	/*
	 * We only need to disable interrupts on start up
	 * because we are modifying code that an interrupt
	 * may execute, and the modification is not atomic.
	 * But for modules, nothing runs the code we modify
	 * until we are finished with it, and there's no
	 * reason to cause large interrupt latencies while we do it.
	 */
	if (!mod)
		local_irq_save(flags);
	ftrace_update_code(mod);
	if (!mod)
		local_irq_restore(flags);
	ret = 0;
 out:
	mutex_unlock(&ftrace_lock);

	return ret;
}

#ifdef CONFIG_MODULES

#define next_to_ftrace_page(p) container_of(p, struct ftrace_page, next)

void ftrace_release_mod(struct module *mod)
{
	struct dyn_ftrace *rec;
	struct ftrace_page **last_pg;
	struct ftrace_page *pg;
	int order;

	mutex_lock(&ftrace_lock);

	if (ftrace_disabled)
		goto out_unlock;

	/*
	 * Each module has its own ftrace_pages, remove
	 * them from the list.
	 */
	last_pg = &ftrace_pages_start;
	for (pg = ftrace_pages_start; pg; pg = *last_pg) {
		rec = &pg->records[0];
		if (within_module_core(rec->ip, mod)) {
			/*
			 * As core pages are first, the first
			 * page should never be a module page.
			 */
			if (WARN_ON(pg == ftrace_pages_start))
				goto out_unlock;

			/* Check if we are deleting the last page */
			if (pg == ftrace_pages)
				ftrace_pages = next_to_ftrace_page(last_pg);

			*last_pg = pg->next;
			order = get_count_order(pg->size / ENTRIES_PER_PAGE);
			free_pages((unsigned long)pg->records, order);
			kfree(pg);
		} else
			last_pg = &pg->next;
	}
 out_unlock:
	mutex_unlock(&ftrace_lock);
}

static void ftrace_init_module(struct module *mod,
			       unsigned long *start, unsigned long *end)
{
	if (ftrace_disabled || start == end)
		return;
	ftrace_process_locs(mod, start, end);
}

static int ftrace_module_notify_enter(struct notifier_block *self,
				      unsigned long val, void *data)
{
	struct module *mod = data;

	if (val == MODULE_STATE_COMING)
		ftrace_init_module(mod, mod->ftrace_callsites,
				   mod->ftrace_callsites +
				   mod->num_ftrace_callsites);
	return 0;
}

static int ftrace_module_notify_exit(struct notifier_block *self,
				     unsigned long val, void *data)
{
	struct module *mod = data;

	if (val == MODULE_STATE_GOING)
		ftrace_release_mod(mod);

	return 0;
}
#else
static int ftrace_module_notify_enter(struct notifier_block *self,
				      unsigned long val, void *data)
{
	return 0;
}
static int ftrace_module_notify_exit(struct notifier_block *self,
				     unsigned long val, void *data)
{
	return 0;
}
#endif /* CONFIG_MODULES */

<<<<<<< HEAD
struct notifier_block ftrace_module_nb = {
	.notifier_call = ftrace_module_notify,
	.priority = INT_MAX,	/* Run before anything that can use kprobes */
=======
struct notifier_block ftrace_module_enter_nb = {
	.notifier_call = ftrace_module_notify_enter,
	.priority = INT_MAX,	/* Run before anything that can use kprobes */
};

struct notifier_block ftrace_module_exit_nb = {
	.notifier_call = ftrace_module_notify_exit,
	.priority = INT_MIN,	/* Run after anything that can remove kprobes */
>>>>>>> f8f24e66
};

extern unsigned long __start_mcount_loc[];
extern unsigned long __stop_mcount_loc[];

void __init ftrace_init(void)
{
	unsigned long count, addr, flags;
	int ret;

	/* Keep the ftrace pointer to the stub */
	addr = (unsigned long)ftrace_stub;

	local_irq_save(flags);
	ftrace_dyn_arch_init(&addr);
	local_irq_restore(flags);

	/* ftrace_dyn_arch_init places the return code in addr */
	if (addr)
		goto failed;

	count = __stop_mcount_loc - __start_mcount_loc;

	ret = ftrace_dyn_table_alloc(count);
	if (ret)
		goto failed;

	last_ftrace_enabled = ftrace_enabled = 1;

	ret = ftrace_process_locs(NULL,
				  __start_mcount_loc,
				  __stop_mcount_loc);

	ret = register_module_notifier(&ftrace_module_enter_nb);
	if (ret)
		pr_warning("Failed to register trace ftrace module enter notifier\n");

	ret = register_module_notifier(&ftrace_module_exit_nb);
	if (ret)
		pr_warning("Failed to register trace ftrace module exit notifier\n");

	set_ftrace_early_filters();

	return;
 failed:
	ftrace_disabled = 1;
}

#else

static struct ftrace_ops global_ops = {
	.func			= ftrace_stub,
};

static int __init ftrace_nodyn_init(void)
{
	ftrace_enabled = 1;
	return 0;
}
device_initcall(ftrace_nodyn_init);

static inline int ftrace_init_dyn_debugfs(struct dentry *d_tracer) { return 0; }
static inline void ftrace_startup_enable(int command) { }
/* Keep as macros so we do not need to define the commands */
# define ftrace_startup(ops, command)			\
	({						\
		(ops)->flags |= FTRACE_OPS_FL_ENABLED;	\
		0;					\
	})
# define ftrace_shutdown(ops, command)	do { } while (0)
# define ftrace_startup_sysctl()	do { } while (0)
# define ftrace_shutdown_sysctl()	do { } while (0)

static inline int
ftrace_ops_test(struct ftrace_ops *ops, unsigned long ip)
{
	return 1;
}

#endif /* CONFIG_DYNAMIC_FTRACE */

static void
ftrace_ops_control_func(unsigned long ip, unsigned long parent_ip)
{
	struct ftrace_ops *op;

	if (unlikely(trace_recursion_test(TRACE_CONTROL_BIT)))
		return;

	/*
	 * Some of the ops may be dynamically allocated,
	 * they must be freed after a synchronize_sched().
	 */
	preempt_disable_notrace();
	trace_recursion_set(TRACE_CONTROL_BIT);
	op = rcu_dereference_raw(ftrace_control_list);
	while (op != &ftrace_list_end) {
		if (!ftrace_function_local_disabled(op) &&
		    ftrace_ops_test(op, ip))
			op->func(ip, parent_ip);

		op = rcu_dereference_raw(op->next);
	};
	trace_recursion_clear(TRACE_CONTROL_BIT);
	preempt_enable_notrace();
}

static struct ftrace_ops control_ops = {
	.func = ftrace_ops_control_func,
};

static void
ftrace_ops_list_func(unsigned long ip, unsigned long parent_ip)
{
	struct ftrace_ops *op;

	if (unlikely(trace_recursion_test(TRACE_INTERNAL_BIT)))
		return;

	trace_recursion_set(TRACE_INTERNAL_BIT);
	/*
	 * Some of the ops may be dynamically allocated,
	 * they must be freed after a synchronize_sched().
	 */
	preempt_disable_notrace();
	op = rcu_dereference_raw(ftrace_ops_list);
	while (op != &ftrace_list_end) {
		if (ftrace_ops_test(op, ip))
			op->func(ip, parent_ip);
		op = rcu_dereference_raw(op->next);
	};
	preempt_enable_notrace();
	trace_recursion_clear(TRACE_INTERNAL_BIT);
}

static void clear_ftrace_swapper(void)
{
	struct task_struct *p;
	int cpu;

	get_online_cpus();
	for_each_online_cpu(cpu) {
		p = idle_task(cpu);
		clear_tsk_trace_trace(p);
	}
	put_online_cpus();
}

static void set_ftrace_swapper(void)
{
	struct task_struct *p;
	int cpu;

	get_online_cpus();
	for_each_online_cpu(cpu) {
		p = idle_task(cpu);
		set_tsk_trace_trace(p);
	}
	put_online_cpus();
}

static void clear_ftrace_pid(struct pid *pid)
{
	struct task_struct *p;

	rcu_read_lock();
	do_each_pid_task(pid, PIDTYPE_PID, p) {
		clear_tsk_trace_trace(p);
	} while_each_pid_task(pid, PIDTYPE_PID, p);
	rcu_read_unlock();

	put_pid(pid);
}

static void set_ftrace_pid(struct pid *pid)
{
	struct task_struct *p;

	rcu_read_lock();
	do_each_pid_task(pid, PIDTYPE_PID, p) {
		set_tsk_trace_trace(p);
	} while_each_pid_task(pid, PIDTYPE_PID, p);
	rcu_read_unlock();
}

static void clear_ftrace_pid_task(struct pid *pid)
{
	if (pid == ftrace_swapper_pid)
		clear_ftrace_swapper();
	else
		clear_ftrace_pid(pid);
}

static void set_ftrace_pid_task(struct pid *pid)
{
	if (pid == ftrace_swapper_pid)
		set_ftrace_swapper();
	else
		set_ftrace_pid(pid);
}

static int ftrace_pid_add(int p)
{
	struct pid *pid;
	struct ftrace_pid *fpid;
	int ret = -EINVAL;

	mutex_lock(&ftrace_lock);

	if (!p)
		pid = ftrace_swapper_pid;
	else
		pid = find_get_pid(p);

	if (!pid)
		goto out;

	ret = 0;

	list_for_each_entry(fpid, &ftrace_pids, list)
		if (fpid->pid == pid)
			goto out_put;

	ret = -ENOMEM;

	fpid = kmalloc(sizeof(*fpid), GFP_KERNEL);
	if (!fpid)
		goto out_put;

	list_add(&fpid->list, &ftrace_pids);
	fpid->pid = pid;

	set_ftrace_pid_task(pid);

	ftrace_update_pid_func();
	ftrace_startup_enable(0);

	mutex_unlock(&ftrace_lock);
	return 0;

out_put:
	if (pid != ftrace_swapper_pid)
		put_pid(pid);

out:
	mutex_unlock(&ftrace_lock);
	return ret;
}

static void ftrace_pid_reset(void)
{
	struct ftrace_pid *fpid, *safe;

	mutex_lock(&ftrace_lock);
	list_for_each_entry_safe(fpid, safe, &ftrace_pids, list) {
		struct pid *pid = fpid->pid;

		clear_ftrace_pid_task(pid);

		list_del(&fpid->list);
		kfree(fpid);
	}

	ftrace_update_pid_func();
	ftrace_startup_enable(0);

	mutex_unlock(&ftrace_lock);
}

static void *fpid_start(struct seq_file *m, loff_t *pos)
{
	mutex_lock(&ftrace_lock);

	if (list_empty(&ftrace_pids) && (!*pos))
		return (void *) 1;

	return seq_list_start(&ftrace_pids, *pos);
}

static void *fpid_next(struct seq_file *m, void *v, loff_t *pos)
{
	if (v == (void *)1)
		return NULL;

	return seq_list_next(v, &ftrace_pids, pos);
}

static void fpid_stop(struct seq_file *m, void *p)
{
	mutex_unlock(&ftrace_lock);
}

static int fpid_show(struct seq_file *m, void *v)
{
	const struct ftrace_pid *fpid = list_entry(v, struct ftrace_pid, list);

	if (v == (void *)1) {
		seq_printf(m, "no pid\n");
		return 0;
	}

	if (fpid->pid == ftrace_swapper_pid)
		seq_printf(m, "swapper tasks\n");
	else
		seq_printf(m, "%u\n", pid_vnr(fpid->pid));

	return 0;
}

static const struct seq_operations ftrace_pid_sops = {
	.start = fpid_start,
	.next = fpid_next,
	.stop = fpid_stop,
	.show = fpid_show,
};

static int
ftrace_pid_open(struct inode *inode, struct file *file)
{
	int ret = 0;

	if ((file->f_mode & FMODE_WRITE) &&
	    (file->f_flags & O_TRUNC))
		ftrace_pid_reset();

	if (file->f_mode & FMODE_READ)
		ret = seq_open(file, &ftrace_pid_sops);

	return ret;
}

static ssize_t
ftrace_pid_write(struct file *filp, const char __user *ubuf,
		   size_t cnt, loff_t *ppos)
{
	char buf[64], *tmp;
	long val;
	int ret;

	if (cnt >= sizeof(buf))
		return -EINVAL;

	if (copy_from_user(&buf, ubuf, cnt))
		return -EFAULT;

	buf[cnt] = 0;

	/*
	 * Allow "echo > set_ftrace_pid" or "echo -n '' > set_ftrace_pid"
	 * to clean the filter quietly.
	 */
	tmp = strstrip(buf);
	if (strlen(tmp) == 0)
		return 1;

	ret = strict_strtol(tmp, 10, &val);
	if (ret < 0)
		return ret;

	ret = ftrace_pid_add(val);

	return ret ? ret : cnt;
}

static int
ftrace_pid_release(struct inode *inode, struct file *file)
{
	if (file->f_mode & FMODE_READ)
		seq_release(inode, file);

	return 0;
}

static const struct file_operations ftrace_pid_fops = {
	.open		= ftrace_pid_open,
	.write		= ftrace_pid_write,
	.read		= seq_read,
	.llseek		= seq_lseek,
	.release	= ftrace_pid_release,
};

static __init int ftrace_init_debugfs(void)
{
	struct dentry *d_tracer;

	d_tracer = tracing_init_dentry();
	if (!d_tracer)
		return 0;

	ftrace_init_dyn_debugfs(d_tracer);

	trace_create_file("set_ftrace_pid", 0644, d_tracer,
			    NULL, &ftrace_pid_fops);

	ftrace_profile_debugfs(d_tracer);

	return 0;
}
fs_initcall(ftrace_init_debugfs);

/**
 * ftrace_kill - kill ftrace
 *
 * This function should be used by panic code. It stops ftrace
 * but in a not so nice way. If you need to simply kill ftrace
 * from a non-atomic section, use ftrace_kill.
 */
void ftrace_kill(void)
{
	ftrace_disabled = 1;
	ftrace_enabled = 0;
	clear_ftrace_function();
}

/**
 * Test if ftrace is dead or not.
 */
int ftrace_is_dead(void)
{
	return ftrace_disabled;
}

/**
 * register_ftrace_function - register a function for profiling
 * @ops - ops structure that holds the function for profiling.
 *
 * Register a function to be called by all functions in the
 * kernel.
 *
 * Note: @ops->func and all the functions it calls must be labeled
 *       with "notrace", otherwise it will go into a
 *       recursive loop.
 */
int register_ftrace_function(struct ftrace_ops *ops)
{
	int ret = -1;

	mutex_lock(&ftrace_lock);

	if (unlikely(ftrace_disabled))
		goto out_unlock;

	ret = __register_ftrace_function(ops);
	if (!ret)
		ret = ftrace_startup(ops, 0);


 out_unlock:
	mutex_unlock(&ftrace_lock);
	return ret;
}
EXPORT_SYMBOL_GPL(register_ftrace_function);

/**
 * unregister_ftrace_function - unregister a function for profiling.
 * @ops - ops structure that holds the function to unregister
 *
 * Unregister a function that was added to be called by ftrace profiling.
 */
int unregister_ftrace_function(struct ftrace_ops *ops)
{
	int ret;

	mutex_lock(&ftrace_lock);
	ret = __unregister_ftrace_function(ops);
	if (!ret)
		ftrace_shutdown(ops, 0);
	mutex_unlock(&ftrace_lock);

	return ret;
}
EXPORT_SYMBOL_GPL(unregister_ftrace_function);

int
ftrace_enable_sysctl(struct ctl_table *table, int write,
		     void __user *buffer, size_t *lenp,
		     loff_t *ppos)
{
	int ret = -ENODEV;

	mutex_lock(&ftrace_lock);

	if (unlikely(ftrace_disabled))
		goto out;

	ret = proc_dointvec(table, write, buffer, lenp, ppos);

	if (ret || !write || (last_ftrace_enabled == !!ftrace_enabled))
		goto out;

	last_ftrace_enabled = !!ftrace_enabled;

	if (ftrace_enabled) {

		ftrace_startup_sysctl();

		/* we are starting ftrace again */
		if (ftrace_ops_list != &ftrace_list_end) {
			if (ftrace_ops_list->next == &ftrace_list_end)
				ftrace_trace_function = ftrace_ops_list->func;
			else
				ftrace_trace_function = ftrace_ops_list_func;
		}

	} else {
		/* stopping ftrace calls (just send to ftrace_stub) */
		ftrace_trace_function = ftrace_stub;

		ftrace_shutdown_sysctl();
	}

 out:
	mutex_unlock(&ftrace_lock);
	return ret;
}

#ifdef CONFIG_FUNCTION_GRAPH_TRACER

static int ftrace_graph_active;
static struct notifier_block ftrace_suspend_notifier;

int ftrace_graph_entry_stub(struct ftrace_graph_ent *trace)
{
	return 0;
}

/* The callbacks that hook a function */
trace_func_graph_ret_t ftrace_graph_return =
			(trace_func_graph_ret_t)ftrace_stub;
trace_func_graph_ent_t ftrace_graph_entry = ftrace_graph_entry_stub;

/* Try to assign a return stack array on FTRACE_RETSTACK_ALLOC_SIZE tasks. */
static int alloc_retstack_tasklist(struct ftrace_ret_stack **ret_stack_list)
{
	int i;
	int ret = 0;
	unsigned long flags;
	int start = 0, end = FTRACE_RETSTACK_ALLOC_SIZE;
	struct task_struct *g, *t;

	for (i = 0; i < FTRACE_RETSTACK_ALLOC_SIZE; i++) {
		ret_stack_list[i] = kmalloc(FTRACE_RETFUNC_DEPTH
					* sizeof(struct ftrace_ret_stack),
					GFP_KERNEL);
		if (!ret_stack_list[i]) {
			start = 0;
			end = i;
			ret = -ENOMEM;
			goto free;
		}
	}

	read_lock_irqsave(&tasklist_lock, flags);
	do_each_thread(g, t) {
		if (start == end) {
			ret = -EAGAIN;
			goto unlock;
		}

		if (t->ret_stack == NULL) {
			atomic_set(&t->tracing_graph_pause, 0);
			atomic_set(&t->trace_overrun, 0);
			t->curr_ret_stack = -1;
			/* Make sure the tasks see the -1 first: */
			smp_wmb();
			t->ret_stack = ret_stack_list[start++];
		}
	} while_each_thread(g, t);

unlock:
	read_unlock_irqrestore(&tasklist_lock, flags);
free:
	for (i = start; i < end; i++)
		kfree(ret_stack_list[i]);
	return ret;
}

static void
ftrace_graph_probe_sched_switch(void *ignore,
			struct task_struct *prev, struct task_struct *next)
{
	unsigned long long timestamp;
	int index;

	/*
	 * Does the user want to count the time a function was asleep.
	 * If so, do not update the time stamps.
	 */
	if (trace_flags & TRACE_ITER_SLEEP_TIME)
		return;

	timestamp = trace_clock_local();

	prev->ftrace_timestamp = timestamp;

	/* only process tasks that we timestamped */
	if (!next->ftrace_timestamp)
		return;

	/*
	 * Update all the counters in next to make up for the
	 * time next was sleeping.
	 */
	timestamp -= next->ftrace_timestamp;

	for (index = next->curr_ret_stack; index >= 0; index--)
		next->ret_stack[index].calltime += timestamp;
}

/* Allocate a return stack for each task */
static int start_graph_tracing(void)
{
	struct ftrace_ret_stack **ret_stack_list;
	int ret, cpu;

	ret_stack_list = kmalloc(FTRACE_RETSTACK_ALLOC_SIZE *
				sizeof(struct ftrace_ret_stack *),
				GFP_KERNEL);

	if (!ret_stack_list)
		return -ENOMEM;

	/* The cpu_boot init_task->ret_stack will never be freed */
	for_each_online_cpu(cpu) {
		if (!idle_task(cpu)->ret_stack)
			ftrace_graph_init_idle_task(idle_task(cpu), cpu);
	}

	do {
		ret = alloc_retstack_tasklist(ret_stack_list);
	} while (ret == -EAGAIN);

	if (!ret) {
		ret = register_trace_sched_switch(ftrace_graph_probe_sched_switch, NULL);
		if (ret)
			pr_info("ftrace_graph: Couldn't activate tracepoint"
				" probe to kernel_sched_switch\n");
	}

	kfree(ret_stack_list);
	return ret;
}

/*
 * Hibernation protection.
 * The state of the current task is too much unstable during
 * suspend/restore to disk. We want to protect against that.
 */
static int
ftrace_suspend_notifier_call(struct notifier_block *bl, unsigned long state,
							void *unused)
{
	switch (state) {
	case PM_HIBERNATION_PREPARE:
		pause_graph_tracing();
		break;

	case PM_POST_HIBERNATION:
		unpause_graph_tracing();
		break;
	}
	return NOTIFY_DONE;
}

int register_ftrace_graph(trace_func_graph_ret_t retfunc,
			trace_func_graph_ent_t entryfunc)
{
	int ret = 0;

	mutex_lock(&ftrace_lock);

	/* we currently allow only one tracer registered at a time */
	if (ftrace_graph_active) {
		ret = -EBUSY;
		goto out;
	}

	ftrace_suspend_notifier.notifier_call = ftrace_suspend_notifier_call;
	register_pm_notifier(&ftrace_suspend_notifier);

	ftrace_graph_active++;
	ret = start_graph_tracing();
	if (ret) {
		ftrace_graph_active--;
		goto out;
	}

	ftrace_graph_return = retfunc;
	ftrace_graph_entry = entryfunc;

	ret = ftrace_startup(&global_ops, FTRACE_START_FUNC_RET);

out:
	mutex_unlock(&ftrace_lock);
	return ret;
}

void unregister_ftrace_graph(void)
{
	mutex_lock(&ftrace_lock);

	if (unlikely(!ftrace_graph_active))
		goto out;

	ftrace_graph_active--;
	ftrace_graph_return = (trace_func_graph_ret_t)ftrace_stub;
	ftrace_graph_entry = ftrace_graph_entry_stub;
	ftrace_shutdown(&global_ops, FTRACE_STOP_FUNC_RET);
	unregister_pm_notifier(&ftrace_suspend_notifier);
	unregister_trace_sched_switch(ftrace_graph_probe_sched_switch, NULL);

 out:
	mutex_unlock(&ftrace_lock);
}

static DEFINE_PER_CPU(struct ftrace_ret_stack *, idle_ret_stack);

static void
graph_init_task(struct task_struct *t, struct ftrace_ret_stack *ret_stack)
{
	atomic_set(&t->tracing_graph_pause, 0);
	atomic_set(&t->trace_overrun, 0);
	t->ftrace_timestamp = 0;
	/* make curr_ret_stack visible before we add the ret_stack */
	smp_wmb();
	t->ret_stack = ret_stack;
}

/*
 * Allocate a return stack for the idle task. May be the first
 * time through, or it may be done by CPU hotplug online.
 */
void ftrace_graph_init_idle_task(struct task_struct *t, int cpu)
{
	t->curr_ret_stack = -1;
	/*
	 * The idle task has no parent, it either has its own
	 * stack or no stack at all.
	 */
	if (t->ret_stack)
		WARN_ON(t->ret_stack != per_cpu(idle_ret_stack, cpu));

	if (ftrace_graph_active) {
		struct ftrace_ret_stack *ret_stack;

		ret_stack = per_cpu(idle_ret_stack, cpu);
		if (!ret_stack) {
			ret_stack = kmalloc(FTRACE_RETFUNC_DEPTH
					    * sizeof(struct ftrace_ret_stack),
					    GFP_KERNEL);
			if (!ret_stack)
				return;
			per_cpu(idle_ret_stack, cpu) = ret_stack;
		}
		graph_init_task(t, ret_stack);
	}
}

/* Allocate a return stack for newly created task */
void ftrace_graph_init_task(struct task_struct *t)
{
	/* Make sure we do not use the parent ret_stack */
	t->ret_stack = NULL;
	t->curr_ret_stack = -1;

	if (ftrace_graph_active) {
		struct ftrace_ret_stack *ret_stack;

		ret_stack = kmalloc(FTRACE_RETFUNC_DEPTH
				* sizeof(struct ftrace_ret_stack),
				GFP_KERNEL);
		if (!ret_stack)
			return;
		graph_init_task(t, ret_stack);
	}
}

void ftrace_graph_exit_task(struct task_struct *t)
{
	struct ftrace_ret_stack	*ret_stack = t->ret_stack;

	t->ret_stack = NULL;
	/* NULL must become visible to IRQs before we free it: */
	barrier();

	kfree(ret_stack);
}

void ftrace_graph_stop(void)
{
	ftrace_stop();
}
#endif<|MERGE_RESOLUTION|>--- conflicted
+++ resolved
@@ -3876,11 +3876,6 @@
 }
 #endif /* CONFIG_MODULES */
 
-<<<<<<< HEAD
-struct notifier_block ftrace_module_nb = {
-	.notifier_call = ftrace_module_notify,
-	.priority = INT_MAX,	/* Run before anything that can use kprobes */
-=======
 struct notifier_block ftrace_module_enter_nb = {
 	.notifier_call = ftrace_module_notify_enter,
 	.priority = INT_MAX,	/* Run before anything that can use kprobes */
@@ -3889,7 +3884,6 @@
 struct notifier_block ftrace_module_exit_nb = {
 	.notifier_call = ftrace_module_notify_exit,
 	.priority = INT_MIN,	/* Run after anything that can remove kprobes */
->>>>>>> f8f24e66
 };
 
 extern unsigned long __start_mcount_loc[];
