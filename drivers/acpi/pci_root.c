--- conflicted
+++ resolved
@@ -600,7 +600,22 @@
 	if (device->wakeup.flags.run_wake)
 		device_set_run_wake(root->bus->bridge, true);
 
-<<<<<<< HEAD
+	if (system_state != SYSTEM_BOOTING) {
+		pcibios_resource_survey_bus(root->bus);
+		pci_assign_unassigned_bus_resources(root->bus);
+	}
+
+	mutex_lock(&acpi_pci_root_lock);
+	list_for_each_entry(driver, &acpi_pci_drivers, node)
+		if (driver->add)
+			driver->add(root);
+	mutex_unlock(&acpi_pci_root_lock);
+
+	/* need to after hot-added ioapic is registered */
+	if (system_state != SYSTEM_BOOTING)
+		pci_enable_bridges(root->bus);
+
+	pci_bus_add_devices(root->bus);
 	return 0;
 
 out_del_root:
@@ -614,43 +629,6 @@
 	return result;
 }
 
-static int acpi_pci_root_start(struct acpi_device *device)
-{
-	struct acpi_pci_root *root = acpi_driver_data(device);
-	struct acpi_pci_driver *driver;
-
-	if (system_state != SYSTEM_BOOTING) {
-		pcibios_resource_survey_bus(root->bus);
-=======
-	if (system_state != SYSTEM_BOOTING)
->>>>>>> f95988de
-		pci_assign_unassigned_bus_resources(root->bus);
-	}
-
-	mutex_lock(&acpi_pci_root_lock);
-	list_for_each_entry(driver, &acpi_pci_drivers, node)
-		if (driver->add)
-			driver->add(root);
-	mutex_unlock(&acpi_pci_root_lock);
-
-	/* need to after hot-added ioapic is registered */
-	if (system_state != SYSTEM_BOOTING)
-		pci_enable_bridges(root->bus);
-
-	pci_bus_add_devices(root->bus);
-	return 0;
-
-out_del_root:
-	mutex_lock(&acpi_pci_root_lock);
-	list_del(&root->node);
-	mutex_unlock(&acpi_pci_root_lock);
-
-	acpi_pci_irq_del_prt(root->segment, root->secondary.start);
-end:
-	kfree(root);
-	return result;
-}
-
 static int acpi_pci_root_remove(struct acpi_device *device, int type)
 {
 	acpi_status status;
