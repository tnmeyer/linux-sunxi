/*
 *  linux/fs/attr.c
 *
 *  Copyright (C) 1991, 1992  Linus Torvalds
 *  changes by Thomas Schoebel-Theuer
 */

#include <linux/module.h>
#include <linux/time.h>
#include <linux/mm.h>
#include <linux/string.h>
#include <linux/capability.h>
#include <linux/fsnotify.h>
#include <linux/fcntl.h>
#include <linux/security.h>
#include <linux/evm.h>

/**
 * inode_change_ok - check if attribute changes to an inode are allowed
 * @inode:	inode to check
 * @attr:	attributes to change
 *
 * Check if we are allowed to change the attributes contained in @attr
 * in the given inode.  This includes the normal unix access permission
 * checks, as well as checks for rlimits and others.
 *
 * Should be called as the first thing in ->setattr implementations,
 * possibly after taking additional locks.
 */
int inode_change_ok(const struct inode *inode, struct iattr *attr)
{
	unsigned int ia_valid = attr->ia_valid;

	/*
	 * First check size constraints.  These can't be overriden using
	 * ATTR_FORCE.
	 */
	if (ia_valid & ATTR_SIZE) {
		int error = inode_newsize_ok(inode, attr->ia_size);
		if (error)
			return error;
	}

	/* If force is set do it anyway. */
	if (ia_valid & ATTR_FORCE)
		return 0;

	/* Make sure a caller can chown. */
	if ((ia_valid & ATTR_UID) &&
	    (current_fsuid() != inode->i_uid ||
	     attr->ia_uid != inode->i_uid) && !capable(CAP_CHOWN))
		return -EPERM;

	/* Make sure caller can chgrp. */
	if ((ia_valid & ATTR_GID) &&
	    (current_fsuid() != inode->i_uid ||
	    (!in_group_p(attr->ia_gid) && attr->ia_gid != inode->i_gid)) &&
	    !capable(CAP_CHOWN))
		return -EPERM;

	/* Make sure a caller can chmod. */
	if (ia_valid & ATTR_MODE) {
		if (!inode_owner_or_capable(inode))
			return -EPERM;
		/* Also check the setgid bit! */
		if (!in_group_p((ia_valid & ATTR_GID) ? attr->ia_gid :
				inode->i_gid) && !capable(CAP_FSETID))
			attr->ia_mode &= ~S_ISGID;
	}

	/* Check for setting the inode time. */
	if (ia_valid & (ATTR_MTIME_SET | ATTR_ATIME_SET | ATTR_TIMES_SET)) {
		if (!inode_owner_or_capable(inode))
			return -EPERM;
	}

	return 0;
}
EXPORT_SYMBOL(inode_change_ok);

/**
 * inode_newsize_ok - may this inode be truncated to a given size
 * @inode:	the inode to be truncated
 * @offset:	the new size to assign to the inode
 * @Returns:	0 on success, -ve errno on failure
 *
 * inode_newsize_ok must be called with i_mutex held.
 *
 * inode_newsize_ok will check filesystem limits and ulimits to check that the
 * new inode size is within limits. inode_newsize_ok will also send SIGXFSZ
 * when necessary. Caller must not proceed with inode size change if failure is
 * returned. @inode must be a file (not directory), with appropriate
 * permissions to allow truncate (inode_newsize_ok does NOT check these
 * conditions).
 */
int inode_newsize_ok(const struct inode *inode, loff_t offset)
{
	if (inode->i_size < offset) {
		unsigned long limit;

		limit = rlimit(RLIMIT_FSIZE);
		if (limit != RLIM_INFINITY && offset > limit)
			goto out_sig;
		if (offset > inode->i_sb->s_maxbytes)
			goto out_big;
	} else {
		/*
		 * truncation of in-use swapfiles is disallowed - it would
		 * cause subsequent swapout to scribble on the now-freed
		 * blocks.
		 */
		if (IS_SWAPFILE(inode))
			return -ETXTBSY;
	}

	return 0;
out_sig:
	send_sig(SIGXFSZ, current, 0);
out_big:
	return -EFBIG;
}
EXPORT_SYMBOL(inode_newsize_ok);

/**
 * setattr_copy - copy simple metadata updates into the generic inode
 * @inode:	the inode to be updated
 * @attr:	the new attributes
 *
 * setattr_copy must be called with i_mutex held.
 *
 * setattr_copy updates the inode's metadata with that specified
 * in attr. Noticeably missing is inode size update, which is more complex
 * as it requires pagecache updates.
 *
 * The inode is not marked as dirty after this operation. The rationale is
 * that for "simple" filesystems, the struct inode is the inode storage.
 * The caller is free to mark the inode dirty afterwards if needed.
 */
void setattr_copy(struct inode *inode, const struct iattr *attr)
{
	unsigned int ia_valid = attr->ia_valid;

	if (ia_valid & ATTR_UID)
		inode->i_uid = attr->ia_uid;
	if (ia_valid & ATTR_GID)
		inode->i_gid = attr->ia_gid;
	if (ia_valid & ATTR_ATIME)
		inode->i_atime = timespec_trunc(attr->ia_atime,
						inode->i_sb->s_time_gran);
	if (ia_valid & ATTR_MTIME)
		inode->i_mtime = timespec_trunc(attr->ia_mtime,
						inode->i_sb->s_time_gran);
	if (ia_valid & ATTR_CTIME)
		inode->i_ctime = timespec_trunc(attr->ia_ctime,
						inode->i_sb->s_time_gran);
	if (ia_valid & ATTR_MODE) {
		umode_t mode = attr->ia_mode;

		if (!in_group_p(inode->i_gid) && !capable(CAP_FSETID))
			mode &= ~S_ISGID;
		inode->i_mode = mode;
	}
}
EXPORT_SYMBOL(setattr_copy);

int notify_change(struct dentry * dentry, struct iattr * attr)
{
	struct inode *inode = dentry->d_inode;
	mode_t mode = inode->i_mode;
	int error;
	struct timespec now;
	unsigned int ia_valid = attr->ia_valid;

	if (ia_valid & (ATTR_MODE | ATTR_UID | ATTR_GID | ATTR_TIMES_SET)) {
		if (IS_IMMUTABLE(inode) || IS_APPEND(inode))
			return -EPERM;
	}

	if ((ia_valid & ATTR_MODE)) {
		mode_t amode = attr->ia_mode;
		/* Flag setting protected by i_mutex */
		if (is_sxid(amode))
			inode->i_flags &= ~S_NOSEC;
	}

	now = current_fs_time(inode->i_sb);

	attr->ia_ctime = now;
	if (!(ia_valid & ATTR_ATIME_SET))
		attr->ia_atime = now;
	if (!(ia_valid & ATTR_MTIME_SET))
		attr->ia_mtime = now;
	if (ia_valid & ATTR_KILL_PRIV) {
		attr->ia_valid &= ~ATTR_KILL_PRIV;
		ia_valid &= ~ATTR_KILL_PRIV;
		error = security_inode_need_killpriv(dentry);
		if (error > 0)
			error = security_inode_killpriv(dentry);
		if (error)
			return error;
	}

	/*
	 * We now pass ATTR_KILL_S*ID to the lower level setattr function so
	 * that the function has the ability to reinterpret a mode change
	 * that's due to these bits. This adds an implicit restriction that
	 * no function will ever call notify_change with both ATTR_MODE and
	 * ATTR_KILL_S*ID set.
	 */
	if ((ia_valid & (ATTR_KILL_SUID|ATTR_KILL_SGID)) &&
	    (ia_valid & ATTR_MODE))
		BUG();

	if (ia_valid & ATTR_KILL_SUID) {
		if (mode & S_ISUID) {
			ia_valid = attr->ia_valid |= ATTR_MODE;
			attr->ia_mode = (inode->i_mode & ~S_ISUID);
		}
	}
	if (ia_valid & ATTR_KILL_SGID) {
		if ((mode & (S_ISGID | S_IXGRP)) == (S_ISGID | S_IXGRP)) {
			if (!(ia_valid & ATTR_MODE)) {
				ia_valid = attr->ia_valid |= ATTR_MODE;
				attr->ia_mode = inode->i_mode;
			}
			attr->ia_mode &= ~S_ISGID;
		}
	}
	if (!(attr->ia_valid & ~(ATTR_KILL_SUID | ATTR_KILL_SGID)))
		return 0;

	error = security_inode_setattr(dentry, attr);
	if (error)
		return error;

	if (inode->i_op->setattr)
		error = inode->i_op->setattr(dentry, attr);
	else
		error = simple_setattr(dentry, attr);

<<<<<<< HEAD
	if (!error)
=======
	if (ia_valid & ATTR_SIZE)
		up_write(&dentry->d_inode->i_alloc_sem);

	if (!error) {
>>>>>>> 817b54aa
		fsnotify_change(dentry, ia_valid);
		evm_inode_post_setattr(dentry, ia_valid);
	}

	return error;
}

EXPORT_SYMBOL(notify_change);<|MERGE_RESOLUTION|>--- conflicted
+++ resolved
@@ -238,14 +238,7 @@
 	else
 		error = simple_setattr(dentry, attr);
 
-<<<<<<< HEAD
-	if (!error)
-=======
-	if (ia_valid & ATTR_SIZE)
-		up_write(&dentry->d_inode->i_alloc_sem);
-
 	if (!error) {
->>>>>>> 817b54aa
 		fsnotify_change(dentry, ia_valid);
 		evm_inode_post_setattr(dentry, ia_valid);
 	}
