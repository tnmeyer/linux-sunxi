--- conflicted
+++ resolved
@@ -332,26 +332,17 @@
 			printk(KERN_ERR "couldn't find space %llu to free\n",
 			       (unsigned long long)offset);
 			printk(KERN_ERR "cached is %d, offset %llu bytes %llu\n",
-<<<<<<< HEAD
-			       block_group->cached, block_group->key.objectid,
-			       block_group->key.offset);
-=======
 			       block_group->cached,
 			       (unsigned long long)block_group->key.objectid,
 			       (unsigned long long)block_group->key.offset);
->>>>>>> 6574612f
 			btrfs_dump_free_space(block_group, bytes);
 		} else if (info) {
 			printk(KERN_ERR "hmm, found offset=%llu bytes=%llu, "
 			       "but wanted offset=%llu bytes=%llu\n",
-<<<<<<< HEAD
-			       info->offset, info->bytes, offset, bytes);
-=======
 			       (unsigned long long)info->offset,
 			       (unsigned long long)info->bytes,
 			       (unsigned long long)offset,
 			       (unsigned long long)bytes);
->>>>>>> 6574612f
 		}
 		WARN_ON(1);
 	}
@@ -370,14 +361,9 @@
 		info = rb_entry(n, struct btrfs_free_space, offset_index);
 		if (info->bytes >= bytes)
 			count++;
-<<<<<<< HEAD
-		printk(KERN_ERR "entry offset %llu, bytes %llu\n", info->offset,
-		       info->bytes);
-=======
 		printk(KERN_ERR "entry offset %llu, bytes %llu\n",
 		       (unsigned long long)info->offset,
 		       (unsigned long long)info->bytes);
->>>>>>> 6574612f
 	}
 	printk(KERN_INFO "%d blocks of free space at or bigger than bytes is"
 	       "\n", count);
@@ -539,7 +525,6 @@
 u64 btrfs_alloc_from_cluster(struct btrfs_block_group_cache *block_group,
 			     struct btrfs_free_cluster *cluster, u64 bytes,
 			     u64 min_start)
-<<<<<<< HEAD
 {
 	struct btrfs_free_space *entry = NULL;
 	struct rb_node *node;
@@ -716,192 +701,11 @@
 out:
 	spin_unlock(&cluster->lock);
 	spin_unlock(&block_group->tree_lock);
-=======
-{
-	struct btrfs_free_space *entry = NULL;
-	struct rb_node *node;
-	u64 ret = 0;
-
-	spin_lock(&cluster->lock);
-	if (bytes > cluster->max_size)
-		goto out;
->>>>>>> 6574612f
-
-	if (cluster->block_group != block_group)
-		goto out;
-
-	node = rb_first(&cluster->root);
-	if (!node)
-		goto out;
-
-	entry = rb_entry(node, struct btrfs_free_space, offset_index);
-
-	while(1) {
-		if (entry->bytes < bytes || entry->offset < min_start) {
-			struct rb_node *node;
-
-			node = rb_next(&entry->offset_index);
-			if (!node)
-				break;
-			entry = rb_entry(node, struct btrfs_free_space,
-					 offset_index);
-			continue;
-		}
-		ret = entry->offset;
-
-		entry->offset += bytes;
-		entry->bytes -= bytes;
-
-		if (entry->bytes == 0) {
-			rb_erase(&entry->offset_index, &cluster->root);
-			kfree(entry);
-		}
-		break;
-	}
-out:
-	spin_unlock(&cluster->lock);
+
 	return ret;
 }
 
 /*
-<<<<<<< HEAD
-=======
- * here we try to find a cluster of blocks in a block group.  The goal
- * is to find at least bytes free and up to empty_size + bytes free.
- * We might not find them all in one contiguous area.
- *
- * returns zero and sets up cluster if things worked out, otherwise
- * it returns -enospc
- */
-int btrfs_find_space_cluster(struct btrfs_trans_handle *trans,
-			     struct btrfs_block_group_cache *block_group,
-			     struct btrfs_free_cluster *cluster,
-			     u64 offset, u64 bytes, u64 empty_size)
-{
-	struct btrfs_free_space *entry = NULL;
-	struct rb_node *node;
-	struct btrfs_free_space *next;
-	struct btrfs_free_space *last;
-	u64 min_bytes;
-	u64 window_start;
-	u64 window_free;
-	u64 max_extent = 0;
-	int total_retries = 0;
-	int ret;
-
-	/* for metadata, allow allocates with more holes */
-	if (block_group->flags & BTRFS_BLOCK_GROUP_METADATA) {
-		/*
-		 * we want to do larger allocations when we are
-		 * flushing out the delayed refs, it helps prevent
-		 * making more work as we go along.
-		 */
-		if (trans->transaction->delayed_refs.flushing)
-			min_bytes = max(bytes, (bytes + empty_size) >> 1);
-		else
-			min_bytes = max(bytes, (bytes + empty_size) >> 4);
-	} else
-		min_bytes = max(bytes, (bytes + empty_size) >> 2);
-
-	spin_lock(&block_group->tree_lock);
-	spin_lock(&cluster->lock);
-
-	/* someone already found a cluster, hooray */
-	if (cluster->block_group) {
-		ret = 0;
-		goto out;
-	}
-again:
-	min_bytes = min(min_bytes, bytes + empty_size);
-	entry = tree_search_bytes(&block_group->free_space_bytes,
-				  offset, min_bytes);
-	if (!entry) {
-		ret = -ENOSPC;
-		goto out;
-	}
-	window_start = entry->offset;
-	window_free = entry->bytes;
-	last = entry;
-	max_extent = entry->bytes;
-
-	while(1) {
-		/* out window is just right, lets fill it */
-		if (window_free >= bytes + empty_size)
-			break;
-
-		node = rb_next(&last->offset_index);
-		if (!node) {
-			ret = -ENOSPC;
-			goto out;
-		}
-		next = rb_entry(node, struct btrfs_free_space, offset_index);
-
-		/*
-		 * we haven't filled the empty size and the window is
-		 * very large.  reset and try again
-		 */
-		if (next->offset - window_start > (bytes + empty_size) * 2) {
-			entry = next;
-			window_start = entry->offset;
-			window_free = entry->bytes;
-			last = entry;
-			max_extent = 0;
-			total_retries++;
-			if (total_retries % 256 == 0) {
-				if (min_bytes >= (bytes + empty_size)) {
-					ret = -ENOSPC;
-					goto out;
-				}
-				/*
-				 * grow our allocation a bit, we're not having
-				 * much luck
-				 */
-				min_bytes *= 2;
-				goto again;
-			}
-		} else {
-			last = next;
-			window_free += next->bytes;
-			if (entry->bytes > max_extent)
-				max_extent = entry->bytes;
-		}
-	}
-
-	cluster->window_start = entry->offset;
-
-	/*
-	 * now we've found our entries, pull them out of the free space
-	 * cache and put them into the cluster rbtree
-	 *
-	 * The cluster includes an rbtree, but only uses the offset index
-	 * of each free space cache entry.
-	 */
-	while(1) {
-		node = rb_next(&entry->offset_index);
-		unlink_free_space(block_group, entry);
-		ret = tree_insert_offset(&cluster->root, entry->offset,
-					 &entry->offset_index);
-		BUG_ON(ret);
-
-		if (!node || entry == last)
-			break;
-
-		entry = rb_entry(node, struct btrfs_free_space, offset_index);
-	}
-	ret = 0;
-	cluster->max_size = max_extent;
-	atomic_inc(&block_group->count);
-	list_add_tail(&cluster->block_group_list, &block_group->cluster_list);
-	cluster->block_group = block_group;
-out:
-	spin_unlock(&cluster->lock);
-	spin_unlock(&block_group->tree_lock);
-
-	return ret;
-}
-
-/*
->>>>>>> 6574612f
  * simple code to zero out a cluster
  */
 void btrfs_init_free_cluster(struct btrfs_free_cluster *cluster)
