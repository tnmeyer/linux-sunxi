--- conflicted
+++ resolved
@@ -1,10 +1,6 @@
 VERSION = 3
 PATCHLEVEL = 4
-<<<<<<< HEAD
-SUBLEVEL = 4
-=======
 SUBLEVEL = 5
->>>>>>> 700f3924
 EXTRAVERSION =
 NAME = Saber-toothed Squirrel
 
